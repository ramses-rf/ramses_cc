#!/usr/bin/env python3
# -*- coding: utf-8 -*-
#
"""Support for Honeywell's RAMSES-II RF protocol, as used by evohome.

Requires a Honeywell HGI80 (or compatible) gateway.
"""

DOMAIN = "evohome_cc"

STORAGE_VERSION = 1
STORAGE_KEY = DOMAIN

BROKER = "broker"

DEVICE_CLASS_ACTUATOR = "actuator"

ATTR_ACTUATOR = "enabled"
ATTR_BATTERY = "battery_low"
ATTR_WINDOW = "window_open"

ATTR_FAULT_LOG = "fault_log"
ATTR_HEAT_DEMAND = "heat_demand"
ATTR_RELAY_DEMAND = "relay_demand"
ATTR_TEMPERATURE = "temperature"

ATTR_BATTERY_LEVEL = "battery_level"
ATTR_SETPOINT = "setpoint"

PERCENTAGE = "%"

BINARY_SENSOR_ATTRS = (ATTR_ACTUATOR, ATTR_BATTERY, ATTR_WINDOW)
SENSOR_ATTRS = (ATTR_HEAT_DEMAND, ATTR_RELAY_DEMAND, ATTR_TEMPERATURE)  # ATTR_FAULT_LOG

EVO_MODE_AWAY = "away",
EVO_MODE_CUSTOM = "custom",
EVO_MODE_ECO = "eco",
EVO_MODE_DAY_OFF = "day_off",
EVO_MODE_DAY_OFF_ECO = "day_off_eco",
EVO_MODE_HEAT_OFF = "heat_off",
EVO_MODE_RESET = "auto_with_reset",
EVO_MODE_AUTO = "auto",

<<<<<<< HEAD
EVOZONE_FOLLOW = "follow_schedule"
EVOZONE_TEMPOVER = "temporary_override"
EVOZONE_PERMOVER = "permanent_override"

EVO_RESET = "auto_with_reset"
EVO_AUTO = "auto"
EVO_ECO = "eco"
EVO_AWAY = "away"
EVO_DAYOFF = "day_off"
EVO_CUSTOM = "custom"
EVO_HEATOFF = "heat_off"
=======
ZONE_MODE_FOLLOW = "follow_schedule"
ZONE_MODE_TEMP = "temporary_override"
ZONE_MODE_PERM = "permanent_override"
>>>>>>> 2c544a42
<|MERGE_RESOLUTION|>--- conflicted
+++ resolved
@@ -41,20 +41,6 @@
 EVO_MODE_RESET = "auto_with_reset",
 EVO_MODE_AUTO = "auto",
 
-<<<<<<< HEAD
-EVOZONE_FOLLOW = "follow_schedule"
-EVOZONE_TEMPOVER = "temporary_override"
-EVOZONE_PERMOVER = "permanent_override"
-
-EVO_RESET = "auto_with_reset"
-EVO_AUTO = "auto"
-EVO_ECO = "eco"
-EVO_AWAY = "away"
-EVO_DAYOFF = "day_off"
-EVO_CUSTOM = "custom"
-EVO_HEATOFF = "heat_off"
-=======
 ZONE_MODE_FOLLOW = "follow_schedule"
 ZONE_MODE_TEMP = "temporary_override"
-ZONE_MODE_PERM = "permanent_override"
->>>>>>> 2c544a42
+ZONE_MODE_PERM = "permanent_override"