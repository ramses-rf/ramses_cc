--- conflicted
+++ resolved
@@ -13,18 +13,14 @@
 from ramses_rf.entity_base import Entity as RamsesRFEntity
 from ramses_tx import Command
 from ramses_tx.exceptions import TransportSerialError
-import voluptuous as vol  # type: ignore[import-untyped]
 
 from homeassistant import config_entries
 from homeassistant.config_entries import ConfigEntry
 from homeassistant.const import ATTR_ID, Platform
 from homeassistant.core import HomeAssistant, ServiceCall, callback
-<<<<<<< HEAD
 from homeassistant.exceptions import ConfigEntryNotReady
 from homeassistant.helpers import config_validation as cv
 from homeassistant.helpers.device_registry import DeviceInfo
-=======
->>>>>>> 0db48dae
 from homeassistant.helpers.dispatcher import async_dispatcher_connect
 from homeassistant.helpers.entity import Entity, EntityDescription
 from homeassistant.helpers.event import async_call_later
@@ -33,11 +29,6 @@
 
 from .broker import RamsesBroker
 from .const import (
-<<<<<<< HEAD
-    ATTR_DEVICE_ID,
-=======
-    BROKER,
->>>>>>> 0db48dae
     CONF_ADVANCED_FEATURES,
     CONF_MESSAGE_EVENTS,
     CONF_SEND_PACKET,
@@ -46,7 +37,6 @@
 )
 from .schemas import (
     SCH_BIND_DEVICE,
-    SCH_DOMAIN_CONFIG,
     SCH_SEND_PACKET,
     SVC_BIND_DEVICE,
     SVC_FORCE_UPDATE,
@@ -78,37 +68,6 @@
     Platform.WATER_HEATER,
 ]
 
-<<<<<<< HEAD
-_SCH_DEVICE_ID = cv.matches_regex(r"^[0-9]{2}:[0-9]{6}$")
-_SCH_CMD_CODE = cv.matches_regex(r"^[0-9A-F]{4}$")
-_SCH_DOM_IDX = cv.matches_regex(r"^[0-9A-F]{2}$")
-_SCH_COMMAND = cv.matches_regex(COMMAND_REGEX)
-
-_SCH_BINDING = vol.Schema({vol.Required(_SCH_CMD_CODE): vol.Any(None, _SCH_DOM_IDX)})
-
-SVC_BIND_DEVICE_SCHEMA = vol.Schema(
-    {
-        vol.Required("device_id"): _SCH_DEVICE_ID,
-        vol.Required("offer"): vol.All(_SCH_BINDING, vol.Length(min=1)),
-        vol.Optional("confirm", default={}): vol.Any(
-            {}, vol.All(_SCH_BINDING, vol.Length(min=1))
-        ),
-        vol.Optional("device_info", default=None): vol.Any(None, _SCH_COMMAND),
-    },
-    extra=vol.PREVENT_EXTRA,
-)
-
-SVC_SEND_PACKET_SCHEMA = vol.Schema(
-    {
-        vol.Required(ATTR_DEVICE_ID): cv.matches_regex(r"^[0-9]{2}:[0-9]{6}$"),
-        vol.Required("verb"): vol.In((" I", "I", "RQ", "RP", " W", "W")),
-        vol.Required("code"): cv.matches_regex(r"^[0-9A-F]{4}$"),
-        vol.Required("payload"): cv.matches_regex(r"^[0-9A-F]{1,48}$"),
-    }
-)
-
-=======
->>>>>>> 0db48dae
 
 async def async_setup(hass: HomeAssistant, config: ConfigType) -> bool:
     """Set up the Ramses integration."""
