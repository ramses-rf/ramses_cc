"""Support for Honeywell's RAMSES-II RF protocol, as used by CH/DHW & HVAC.

Requires a Honeywell HGI80 (or compatible) gateway.
"""
from __future__ import annotations

from functools import partial
import logging
from typing import Any

from ramses_rf.entity_base import Entity as RamsesRFEntity
from ramses_tx.exceptions import TransportSerialError
import voluptuous as vol

from homeassistant.components.sensor import SensorDeviceClass
from homeassistant.const import (
    ATTR_ID,
    CONF_SCAN_INTERVAL,
    EVENT_HOMEASSISTANT_START,
    Platform,
)
from homeassistant.core import HomeAssistant, ServiceCall, callback
from homeassistant.helpers.dispatcher import async_dispatcher_connect
from homeassistant.helpers.entity import Entity
from homeassistant.helpers.event import async_call_later
from homeassistant.helpers.service import verify_domain_control
from homeassistant.helpers.typing import ConfigType
from homeassistant.helpers.update_coordinator import DataUpdateCoordinator

from .const import BROKER, DOMAIN, SIGNAL_UPDATE
from .coordinator import RamsesBroker
from .schemas import (
    SCH_DOMAIN_CONFIG,
    SVC_SEND_PACKET,
    SVCS_DOMAIN,
    SZ_ADVANCED_FEATURES,
    SZ_MESSAGE_EVENTS,
)

_LOGGER = logging.getLogger(__name__)


CONFIG_SCHEMA = vol.Schema({DOMAIN: SCH_DOMAIN_CONFIG}, extra=vol.ALLOW_EXTRA)

PLATFORMS = [
    Platform.BINARY_SENSOR,
    Platform.CLIMATE,
    Platform.SENSOR,
    Platform.REMOTE,
    Platform.WATER_HEATER,
]


async def async_setup(hass: HomeAssistant, config: ConfigType) -> bool:
    """Create a ramses_rf (RAMSES_II)-based system."""

    _LOGGER.debug("\r\n\nConfig = %s\r\n", config[DOMAIN])

    broker = RamsesBroker(hass, config)
    try:
        await broker.start()
    except TransportSerialError as exc:
        _LOGGER.error("There is a problem with the serial port: %s", exc)
        return False

    hass.data.setdefault(DOMAIN, {})[BROKER] = broker

    coordinator: DataUpdateCoordinator = DataUpdateCoordinator(
        hass,
        _LOGGER,
        name=DOMAIN,
        update_interval=config[DOMAIN][CONF_SCAN_INTERVAL],
    )
    coordinator.update_method = broker.async_update

    if _LOGGER.isEnabledFor(logging.DEBUG):  # TODO: remove
        app_storage = await broker._async_load_storage()
        _LOGGER.debug("\r\n\nStore = %s\r\n", app_storage)

    # NOTE: .async_listen_once(EVENT_HOMEASSISTANT_START, awaitable_coro)
    # NOTE: will be passed event, as: async def awaitable_coro(_event: Event):
    await coordinator.async_config_entry_first_refresh()  # will save access tokens too
    hass.bus.async_listen_once(EVENT_HOMEASSISTANT_START, broker.async_update)

    register_domain_services(hass, broker)
    register_domain_events(hass, broker)

    return True


# TODO: add async_ to routines where required to do so
@callback  # TODO: the following is a mess - to add register/deregister of clients
def register_domain_events(hass: HomeAssistant, broker: RamsesBroker) -> None:
    """Set up the handlers for the system-wide events."""

    @callback
    def process_msg(msg, *args, **kwargs):  # process_msg(msg, prev_msg=None)
        if (
            regex := broker.config[SZ_ADVANCED_FEATURES][SZ_MESSAGE_EVENTS]
        ) and regex.match(f"{msg!r}"):
            event_data = {
                "dtm": msg.dtm.isoformat(),
                "src": msg.src.id,
                "dst": msg.dst.id,
                "verb": msg.verb,
                "code": msg.code,
                "payload": msg.payload,
                "packet": str(msg._pkt),
            }
            hass.bus.async_fire(f"{DOMAIN}_message", event_data)

        if broker.learn_device_id and broker.learn_device_id == msg.src.id:
            event_data = {
                "src": msg.src.id,
                "code": msg.code,
                "packet": str(msg._pkt),
            }
            hass.bus.async_fire(f"{DOMAIN}_learn", event_data)

    broker.client.add_msg_handler(process_msg)


@callback  # TODO: add async_ to routines where required to do so
def register_domain_services(hass: HomeAssistant, broker: RamsesBroker):
    """Set up the handlers for the domain-wide services."""

    @verify_domain_control(hass, DOMAIN)
    async def svc_fake_device(call: ServiceCall) -> None:
        try:
            broker.client.fake_device(**call.data)
        except LookupError as exc:
            _LOGGER.error("%s", exc)
            return
        hass.helpers.event.async_call_later(5, broker.async_update)

    @verify_domain_control(hass, DOMAIN)
    async def svc_force_update(_: ServiceCall) -> None:
        await broker.async_update()

    @verify_domain_control(hass, DOMAIN)
    async def svc_send_packet(call: ServiceCall) -> None:
        kwargs = dict(call.data.items())  # is ReadOnlyDict
        if (
            call.data["device_id"] == "18:000730"
            and kwargs.get("from_id", "18:000730") == "18:000730"
            and broker.client.hgi.id
        ):
            kwargs["device_id"] = broker.client.hgi.id
        broker.client.send_cmd(broker.client.create_cmd(**kwargs))
        hass.helpers.event.async_call_later(5, broker.async_update)

    domain_service = SVCS_DOMAIN
    if not broker.config[SZ_ADVANCED_FEATURES].get(SVC_SEND_PACKET):
        del domain_service[SVC_SEND_PACKET]

    services = {k: v for k, v in locals().items() if k.startswith("svc")}
    for name, schema in SVCS_DOMAIN.items():
        if f"svc_{name}" in services:
            hass.services.async_register(
                DOMAIN, name, services[f"svc_{name}"], schema=schema
            )


class RamsesEntity(Entity):
    """Base for any RAMSES II-compatible entity (e.g. Climate, Sensor)."""

    _broker: RamsesBroker
    _device: RamsesRFEntity

    _attr_should_poll = False

    def __init__(self, broker: RamsesBroker, device) -> None:
        """Initialize the entity."""
        self.hass = broker.hass
        self._broker = broker
        self._device = device

<<<<<<< HEAD
        self._attr_unique_id = device.id
=======
        self._attr_should_poll = False

        self._entity_state_attrs = ()
>>>>>>> 7afa3516

    @property
    def extra_state_attributes(self) -> dict[str, Any]:
        """Return the integration-specific state attributes."""
        return {
            ATTR_ID: self._device.id,
        }

    async def async_added_to_hass(self) -> None:
        """Run when entity about to be added to hass."""
        self._broker._entities[self.unique_id] = self
        self.async_on_remove(
            async_dispatcher_connect(
                self.hass, SIGNAL_UPDATE, self.async_write_ha_state
            )
        )

    @callback
    def async_write_ha_state_delayed(self, delay=3) -> None:
        """Write the state to the state machine after a short delay to allow system to quiesce."""
        async_call_later(self.hass, delay, self.async_write_ha_state)


class RamsesSensorBase(RamsesEntity):
    """Base for any Ramses sensor/binary_sensor entity."""

    def __init__(
        self,
        broker,
        device,
        state_attr,
        device_class: SensorDeviceClass | None = None,
        unique_id_attr: str | None = None,
    ) -> None:
        """Initialize the sensor."""
        super().__init__(broker, device)

        self.entity_id = f"{DOMAIN}.{device.id}-{state_attr}"

        self._attr_device_class = device_class
        self._attr_unique_id = f"{device.id}-{unique_id_attr or state_attr}"
        self._state_attr = state_attr

    @property
    def available(self) -> bool:
        """Return True if the sensor is available."""
        return getattr(self._device, self._state_attr) is not None

    @property
    def name(self) -> str:
        """Return the name of the binary_sensor/sensor."""
        if not hasattr(self._device, "name") or not self._device.name:
            return f"{self._device.id} {self._state_attr}"
        return f"{self._device.name} {self._state_attr}"<|MERGE_RESOLUTION|>--- conflicted
+++ resolved
@@ -175,13 +175,7 @@
         self._broker = broker
         self._device = device
 
-<<<<<<< HEAD
         self._attr_unique_id = device.id
-=======
-        self._attr_should_poll = False
-
-        self._entity_state_attrs = ()
->>>>>>> 7afa3516
 
     @property
     def extra_state_attributes(self) -> dict[str, Any]:
