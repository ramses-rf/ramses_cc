--- conflicted
+++ resolved
@@ -6,18 +6,6 @@
 
 from dataclasses import dataclass
 import logging
-<<<<<<< HEAD
-from typing import Any
-
-import ramses_rf
-import voluptuous as vol
-from homeassistant.const import (
-    EVENT_HOMEASSISTANT_START,
-    PRECISION_TENTHS,
-    Platform,
-    UnitOfTemperature,
-)
-=======
 from typing import TYPE_CHECKING, Any, Final
 
 from ramses_rf.device import Fakeable
@@ -27,7 +15,6 @@
 import voluptuous as vol  # type: ignore[import-untyped]
 
 from homeassistant.const import ATTR_ID, Platform
->>>>>>> 4a701ffe
 from homeassistant.core import HomeAssistant, ServiceCall, callback
 from homeassistant.helpers.dispatcher import async_dispatcher_connect
 from homeassistant.helpers.entity import Entity, EntityDescription
@@ -239,47 +226,5 @@
 
     has_entity_name: bool = True
 
-<<<<<<< HEAD
-    @property
-    def name(self) -> str:
-        """Return the name of the binary_sensor/sensor."""
-        if not hasattr(self._device, "name") or not self._device.name:
-            return f"{self._device.id} {self._state_attr}"
-        return f"{self._device.name} {self._state_attr}"
-
-
-class EvohomeZoneBase(RamsesEntity):  # for: climate & water_heater
-    """Base for any RAMSES RF-compatible entity (e.g. Controller, DHW, Zones)."""
-
-    _attr_precision: float = PRECISION_TENTHS
-    _attr_temperature_unit: str = UnitOfTemperature.CELSIUS
-
-    def __init__(self, broker, device) -> None:
-        """Initialize the sensor."""
-        super().__init__(broker, device)
-
-        # dont include platform/domain (climate.ramses_cc)
-        self._attr_unique_id = device.id
-
-    @property
-    def current_temperature(self) -> float | None:
-        """Return the current temperature."""
-        return self._device.temperature
-
-    @property
-    def extra_state_attributes(self) -> dict[str, Any]:
-        """Return the integration-specific state attributes."""
-        return {
-            **super().extra_state_attributes,
-            "schema": self._device.schema,
-            "params": self._device.params,
-        }
-
-    @property
-    def name(self) -> str | None:
-        """Return the name of the climate/water_heater entity."""
-        return self._device.name
-=======
     # integration-specific attributes
-    ramses_cc_extra_attributes: dict[str, str] | None = None  # TODO: may not be None?
->>>>>>> 4a701ffe
+    ramses_cc_extra_attributes: dict[str, str] | None = None  # TODO: may not be None?