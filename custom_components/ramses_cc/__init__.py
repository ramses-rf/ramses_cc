"""Support for Honeywell's RAMSES-II RF protocol, as used by CH/DHW & HVAC.

Requires a Honeywell HGI80 (or compatible) gateway.
"""

from __future__ import annotations

import logging
import re
from dataclasses import dataclass
from typing import TYPE_CHECKING, Any, Final

import voluptuous as vol  # type: ignore[import-untyped, unused-ignore]
from homeassistant import config_entries
from homeassistant.components.climate import DOMAIN as CLIMATE_ENTITY_DOMAIN
from homeassistant.components.remote import DOMAIN as REMOTE_ENTITY_DOMAIN
from homeassistant.components.sensor import DOMAIN as SENSOR_ENTITY_DOMAIN
from homeassistant.components.water_heater import DOMAIN as WATERHEATER_ENTITY_DOMAIN
from homeassistant.config_entries import ConfigEntry
from homeassistant.const import ATTR_ID, Platform
from homeassistant.core import HomeAssistant, ServiceCall, callback
from homeassistant.exceptions import ConfigEntryNotReady
from homeassistant.helpers import config_validation as cv, service
from homeassistant.helpers.device_registry import DeviceInfo
from homeassistant.helpers.dispatcher import async_dispatcher_connect
from homeassistant.helpers.entity import Entity, EntityDescription
from homeassistant.helpers.service import verify_domain_control
from homeassistant.helpers.typing import ConfigType

from ramses_rf.entity_base import Entity as RamsesRFEntity
from ramses_tx import exceptions as exc

from .broker import RamsesBroker
from .const import (
    CONF_ADVANCED_FEATURES,
    CONF_MESSAGE_EVENTS,
    CONF_SEND_PACKET,
    DOMAIN,
    SIGNAL_UPDATE,
)
from .schemas import (
    SCH_BIND_DEVICE,
    SCH_DOMAIN_CONFIG,
    SCH_GET_FAN_PARAM,
    SCH_NO_SVC_PARAMS,
    SCH_SEND_PACKET,
    SCH_SET_FAN_PARAM,
    SCH_UPDATE_FAN_PARAMS,
    SVC_BIND_DEVICE,
    SVC_FORCE_UPDATE,
    SVC_GET_FAN_PARAM,
    SVC_SEND_PACKET,
<<<<<<< HEAD
    SVC_SET_FAN_PARAM,
    SVC_UPDATE_FAN_PARAMS,
=======
    SVCS_RAMSES_CLIMATE,
    SVCS_RAMSES_REMOTE,
    SVCS_RAMSES_SENSOR,
    SVCS_RAMSES_WATER_HEATER,
>>>>>>> 43de3835
)

if TYPE_CHECKING:
    from ramses_tx.message import Message


_LOGGER = logging.getLogger(__name__)


CONFIG_SCHEMA = vol.All(
    cv.deprecated(DOMAIN, raise_if_present=False),
    vol.Schema({DOMAIN: SCH_DOMAIN_CONFIG}, extra=vol.ALLOW_EXTRA),
)
# seems not being used ...
PLATFORMS: Final[tuple[Platform, ...]] = (
    Platform.BINARY_SENSOR,
    Platform.CLIMATE,
    Platform.NUMBER,
    Platform.REMOTE,
    Platform.SENSOR,
    Platform.WATER_HEATER,
)


async def async_setup(hass: HomeAssistant, config: ConfigType) -> bool:
    """Set up the Ramses integration."""

    hass.data[DOMAIN] = {}

    # If required, do a one-off import of entry from config yaml
    if DOMAIN in config and not hass.config_entries.async_entries(DOMAIN):
        hass.async_create_task(
            hass.config_entries.flow.async_init(
                DOMAIN,
                context={"source": config_entries.SOURCE_IMPORT},
                data=config[DOMAIN],
            )
        )

    # register all platform services during async_setup, since 2025.10, see
    # https://developers.home-assistant.io/blog/2025/09/25/entity-services-api-changes
    for k, v in SVCS_RAMSES_CLIMATE.items():
        service.async_register_platform_entity_service(
            hass,
            DOMAIN,
            k,
            entity_domain=CLIMATE_ENTITY_DOMAIN,
            schema=v,
            func=f"async_{k}",
        )
    for k, v in SVCS_RAMSES_REMOTE.items():
        service.async_register_platform_entity_service(
            hass,
            DOMAIN,
            k,
            entity_domain=REMOTE_ENTITY_DOMAIN,
            schema=v,
            func=f"async_{k}",
        )
    for k, v in SVCS_RAMSES_SENSOR.items():
        service.async_register_platform_entity_service(
            hass,
            DOMAIN,
            k,
            entity_domain=SENSOR_ENTITY_DOMAIN,
            schema=v,
            func=f"async_{k}",
        )
    for k, v in SVCS_RAMSES_WATER_HEATER.items():
        service.async_register_platform_entity_service(
            hass,
            DOMAIN,
            k,
            entity_domain=WATERHEATER_ENTITY_DOMAIN,
            schema=v,
            func=f"async_{k}",
        )

    return True


async def async_setup_entry(hass: HomeAssistant, entry: ConfigEntry) -> bool:
    """Create a ramses_rf (RAMSES_II)-based system."""

    _LOGGER.debug("Setting up entry %s...", entry.entry_id)

    # Check if this entry is already set up
    if entry.entry_id in hass.data[DOMAIN]:
        _LOGGER.debug("Entry %s is already set up", entry.entry_id)
        return True

    broker = RamsesBroker(hass, entry)

    try:
        # Store the broker in hass.data before setting it up
        hass.data[DOMAIN][entry.entry_id] = broker
        await broker.async_setup()
    except exc.TransportSourceInvalid as err:  # not TransportSerialError
        _LOGGER.error("Unrecoverable problem with the serial port: %s", err)
        hass.data[DOMAIN].pop(entry.entry_id, None)  # Clean up if setup fails
        return False
    except exc.TransportError as err:
        msg = f"There is a problem with the serial port: {err} (check config)"
        _LOGGER.warning(
            "Failed to set up entry %s (will retry): %s", entry.entry_id, msg
        )
        hass.data[DOMAIN].pop(entry.entry_id, None)  # Clean up if setup fails
        raise ConfigEntryNotReady(msg) from err

    # Start the broker after successful setup
    await broker.async_start()

    _LOGGER.debug("Registering domain services and events")
    async_register_domain_services(hass, entry, broker)
    async_register_domain_events(hass, entry, broker)
    _LOGGER.debug("Finished registering domain services and events")

    entry.async_on_unload(entry.add_update_listener(async_update_listener))

    _LOGGER.debug("Successfully set up entry %s", entry.entry_id)

    return True


async def async_update_listener(hass: HomeAssistant, entry: ConfigEntry) -> None:
    """Handle options update."""
    _LOGGER.debug("Config entry %s updated, reloading integration...", entry.entry_id)

    # Just reload the entry, which will handle unloading and setting up again
    # instead of fire and forget with async_create_task
    await hass.config_entries.async_reload(entry.entry_id)


async def async_unload_entry(hass: HomeAssistant, entry: ConfigEntry) -> bool:
    """Unload a config entry."""
    broker: RamsesBroker = hass.data[DOMAIN][entry.entry_id]
    if not await broker.async_unload_platforms():
        return False

    for svc in hass.services.async_services_for_domain(DOMAIN):
        hass.services.async_remove(DOMAIN, svc)

    hass.data[DOMAIN].pop(entry.entry_id)

    return True


@callback  # TODO: the following is a mess - to add register/deregister of clients
def async_register_domain_events(
    hass: HomeAssistant, entry: ConfigEntry, broker: RamsesBroker
) -> None:
    """Set up the handlers for the system-wide events."""

    features: dict[str, Any] = entry.options.get(CONF_ADVANCED_FEATURES, {})
    if message_events := features.get(CONF_MESSAGE_EVENTS):
        message_events_regex = re.compile(message_events)
    else:
        message_events_regex = None

    @callback
    def async_process_msg(msg: Message, *args: Any, **kwargs: Any) -> None:
        """Process a message from the event bus as pass it on."""

        if message_events_regex and message_events_regex.search(f"{msg!r}"):
            event_data = {
                "dtm": msg.dtm.isoformat(),
                "src": msg.src.id,
                "dst": msg.dst.id,
                "verb": msg.verb,
                "code": msg.code,
                "payload": msg.payload,
                "packet": str(msg._pkt),
            }
            hass.bus.async_fire(f"{DOMAIN}_message", event_data)

        if broker.learn_device_id and broker.learn_device_id == msg.src.id:
            event_data = {
                "src": msg.src.id,
                "code": msg.code,
                "packet": str(msg._pkt),
            }
            hass.bus.async_fire(f"{DOMAIN}_learn", event_data)

    broker.client.add_msg_handler(async_process_msg)


@callback
def async_register_domain_services(
    hass: HomeAssistant, entry: ConfigEntry, broker: RamsesBroker
) -> None:
    """Set up the handlers for the domain-wide services."""

    @verify_domain_control(DOMAIN)  # TODO: is a work in progress
    async def async_bind_device(call: ServiceCall) -> None:
        await broker.async_bind_device(call)

    @verify_domain_control(DOMAIN)
    async def async_force_update(call: ServiceCall) -> None:
        await broker.async_force_update(call)

    @verify_domain_control(DOMAIN)
    async def async_send_packet(call: ServiceCall) -> None:
        await broker.async_send_packet(call)

    @verify_domain_control(hass, DOMAIN)
    async def async_get_fan_param(call: ServiceCall) -> None:
        await broker.async_get_fan_param(call)

    @verify_domain_control(hass, DOMAIN)
    async def async_set_fan_param(call: ServiceCall) -> None:
        await broker.async_set_fan_param(call)

    @verify_domain_control(hass, DOMAIN)
    async def async_update_fan_params(call: ServiceCall) -> None:
        # device_id = call.data[ATTR_DEVICE_ID]
        # from_id = call.data.get("from_id")
        # await broker.async_get_all_fan_params(device_id, from_id=from_id)
        await broker.async_get_all_fan_params(call)

    hass.services.async_register(
        DOMAIN, SVC_BIND_DEVICE, async_bind_device, schema=SCH_BIND_DEVICE
    )
    hass.services.async_register(
        DOMAIN, SVC_FORCE_UPDATE, async_force_update, schema=SCH_NO_SVC_PARAMS
    )

    hass.services.async_register(
        DOMAIN, SVC_GET_FAN_PARAM, async_get_fan_param, schema=SCH_GET_FAN_PARAM
    )

    hass.services.async_register(
        DOMAIN, SVC_SET_FAN_PARAM, async_set_fan_param, schema=SCH_SET_FAN_PARAM
    )

    hass.services.async_register(
        DOMAIN,
        SVC_UPDATE_FAN_PARAMS,
        async_update_fan_params,
        schema=SCH_UPDATE_FAN_PARAMS,
    )

    # Advanced features
    if entry.options.get(CONF_ADVANCED_FEATURES, {}).get(CONF_SEND_PACKET):
        hass.services.async_register(
            DOMAIN, SVC_SEND_PACKET, async_send_packet, schema=SCH_SEND_PACKET
        )


class RamsesEntity(Entity):
    """Base for any RAMSES II-compatible entity (e.g. Climate, Sensor)."""

    _broker: RamsesBroker
    _device: RamsesRFEntity

    _attr_should_poll = False

    entity_description: RamsesEntityDescription

    def __init__(
        self,
        broker: RamsesBroker,
        device: RamsesRFEntity,
        entity_description: RamsesEntityDescription,
    ) -> None:
        """Initialize the entity."""
        self.hass = broker.hass
        self._broker = broker
        self._device = device
        self.entity_description = entity_description

        # For parameter entities, include the key in the unique_id (matches RamsesNumberParam)
        if hasattr(entity_description, "key"):
            self._attr_unique_id = f"{device.id}-{entity_description.key}"
        else:
            self._attr_unique_id = device.id

        self._attr_device_info = DeviceInfo(identifiers={(DOMAIN, device.id)})

    @property
    def extra_state_attributes(self) -> dict[str, Any]:
        """Return the integration-specific state attributes."""
        attrs = {
            ATTR_ID: self._device.id,
        }
        if self.entity_description.ramses_cc_extra_attributes:
            attrs |= {
                k: getattr(self._device, v)
                for k, v in self.entity_description.ramses_cc_extra_attributes.items()
                if hasattr(self._device, v)
            }
        return attrs

    async def async_added_to_hass(self) -> None:
        """Run when entity about to be added to hass."""
        self._broker._entities[self.unique_id] = self

        # Listen for general update signal (for backward compatibility)
        self.async_on_remove(
            async_dispatcher_connect(
                self.hass, SIGNAL_UPDATE, self.async_write_ha_state
            )
        )

        # Also listen for device-specific update signal
        device_signal = f"{SIGNAL_UPDATE}_{self._device.id}"
        self.async_on_remove(
            async_dispatcher_connect(
                self.hass, device_signal, self.async_write_ha_state
            )
        )

    @callback
    def async_write_ha_state_delayed(self, delay: int = 3) -> None:
        """Write to the state machine after a short delay to allow system to quiesce."""

        # NOTE: this doesn't work (below), as call_later injects `_now: dt`
        #     async_call_later(self.hass, delay, self.async_write_ha_state)
        # but only self is expected:
        #     def async_write_ha_state(self) -> None:

        self.hass.loop.call_later(delay, self.async_write_ha_state)


@dataclass(frozen=True, kw_only=True)
class RamsesEntityDescription(EntityDescription):
    """Class describing Ramses entities."""

    has_entity_name: bool = True

    # integration-specific attributes
    ramses_cc_extra_attributes: dict[str, str] | None = None  # TODO: may not be None?<|MERGE_RESOLUTION|>--- conflicted
+++ resolved
@@ -50,15 +50,12 @@
     SVC_FORCE_UPDATE,
     SVC_GET_FAN_PARAM,
     SVC_SEND_PACKET,
-<<<<<<< HEAD
     SVC_SET_FAN_PARAM,
     SVC_UPDATE_FAN_PARAMS,
-=======
     SVCS_RAMSES_CLIMATE,
     SVCS_RAMSES_REMOTE,
     SVCS_RAMSES_SENSOR,
     SVCS_RAMSES_WATER_HEATER,
->>>>>>> 43de3835
 )
 
 if TYPE_CHECKING:
@@ -286,10 +283,6 @@
     )
 
     hass.services.async_register(
-        DOMAIN, SVC_GET_FAN_PARAM, async_get_fan_param, schema=SCH_GET_FAN_PARAM
-    )
-
-    hass.services.async_register(
         DOMAIN, SVC_SET_FAN_PARAM, async_set_fan_param, schema=SCH_SET_FAN_PARAM
     )
 
@@ -298,6 +291,10 @@
         SVC_UPDATE_FAN_PARAMS,
         async_update_fan_params,
         schema=SCH_UPDATE_FAN_PARAMS,
+    )
+
+    hass.services.async_register(
+        DOMAIN, SVC_GET_FAN_PARAM, async_get_fan_param, schema=SCH_GET_FAN_PARAM
     )
 
     # Advanced features
