"""Support for Honeywell's RAMSES-II RF protocol, as used by CH/DHW & HVAC.

Requires a Honeywell HGI80 (or compatible) gateway.
"""
from __future__ import annotations

from dataclasses import dataclass
import logging
<<<<<<< HEAD
import re
from typing import Any
=======
from typing import TYPE_CHECKING, Any
>>>>>>> 9b17a4ce

from ramses_rf.device import Fakeable
from ramses_rf.entity_base import Entity as RamsesRFEntity
from ramses_tx import Command
from ramses_tx.const import COMMAND_REGEX
from ramses_tx.exceptions import TransportSerialError
import voluptuous as vol  # type: ignore[import-untyped]

from homeassistant import config_entries
from homeassistant.config_entries import ConfigEntry
from homeassistant.const import ATTR_ID, Platform
from homeassistant.core import HomeAssistant, ServiceCall, callback
from homeassistant.exceptions import ConfigEntryNotReady
from homeassistant.helpers import config_validation as cv
from homeassistant.helpers.device_registry import DeviceInfo
from homeassistant.helpers.dispatcher import async_dispatcher_connect
from homeassistant.helpers.entity import Entity, EntityDescription
from homeassistant.helpers.event import async_call_later
from homeassistant.helpers.service import verify_domain_control
from homeassistant.helpers.typing import ConfigType

from .broker import RamsesBroker
from .const import (
    ATTR_DEVICE_ID,
    CONF_ADVANCED_FEATURES,
    CONF_MESSAGE_EVENTS,
    CONF_SEND_PACKET,
    DOMAIN,
    SIGNAL_UPDATE,
    SVC_BIND_DEVICE,
    SVC_FORCE_UPDATE,
    SVC_SEND_PACKET,
)

if TYPE_CHECKING:
    from ramses_tx import Message


@dataclass(kw_only=True)
class RamsesEntityDescription(EntityDescription):
    """Class describing Ramses entities."""

    has_entity_name: bool = True
    extra_attributes: dict[str, str] | None = None  # TODO: may not ever be None?


_LOGGER = logging.getLogger(__name__)


CONFIG_SCHEMA = cv.deprecated(DOMAIN, raise_if_present=False)

PLATFORMS = [
    Platform.BINARY_SENSOR,
    Platform.CLIMATE,
    Platform.SENSOR,
    Platform.REMOTE,
    Platform.WATER_HEATER,
]

_SCH_DEVICE_ID = cv.matches_regex(r"^[0-9]{2}:[0-9]{6}$")
_SCH_CMD_CODE = cv.matches_regex(r"^[0-9A-F]{4}$")
_SCH_DOM_IDX = cv.matches_regex(r"^[0-9A-F]{2}$")
_SCH_COMMAND = cv.matches_regex(COMMAND_REGEX)

_SCH_BINDING = vol.Schema({vol.Required(_SCH_CMD_CODE): vol.Any(None, _SCH_DOM_IDX)})

SVC_BIND_DEVICE_SCHEMA = vol.Schema(
    {
        vol.Required("device_id"): _SCH_DEVICE_ID,
        vol.Required("offer"): vol.All(_SCH_BINDING, vol.Length(min=1)),
        vol.Optional("confirm", default={}): vol.Any(
            {}, vol.All(_SCH_BINDING, vol.Length(min=1))
        ),
        vol.Optional("device_info", default=None): vol.Any(None, _SCH_COMMAND),
    },
    extra=vol.PREVENT_EXTRA,
)

SVC_SEND_PACKET_SCHEMA = vol.Schema(
    {
        vol.Required(ATTR_DEVICE_ID): cv.matches_regex(r"^[0-9]{2}:[0-9]{6}$"),
        vol.Required("verb"): vol.In((" I", "I", "RQ", "RP", " W", "W")),
        vol.Required("code"): cv.matches_regex(r"^[0-9A-F]{4}$"),
        vol.Required("payload"): cv.matches_regex(r"^[0-9A-F]{1,48}$"),
    }
)


async def async_setup(hass: HomeAssistant, config: ConfigType) -> bool:
    """Set up the Ramses integration."""
    hass.data[DOMAIN] = {}

    # One-off import of entry from config yaml
    if DOMAIN in config and not hass.config_entries.async_entries(DOMAIN):
        hass.async_create_task(
            hass.config_entries.flow.async_init(
                DOMAIN,
                context={"source": config_entries.SOURCE_IMPORT},
                data=config[DOMAIN],
            )
        )

    return True


async def async_setup_entry(hass: HomeAssistant, entry: ConfigEntry) -> bool:
    """Create a ramses_rf (RAMSES_II)-based system."""
    broker = RamsesBroker(hass, entry)
    try:
        await broker.async_setup()
    except TransportSerialError as exc:
        raise ConfigEntryNotReady(
            f"There is a problem with the serial port: {exc}"
        ) from exc

    # Setup is complete and config is valid, so start polling
    hass.data[DOMAIN][entry.entry_id] = broker
    await broker.async_start()

    async_register_domain_services(hass, entry, broker)
    async_register_domain_events(hass, entry, broker)

    entry.async_on_unload(entry.add_update_listener(async_update_listener))

    return True


async def async_update_listener(hass: HomeAssistant, entry: ConfigEntry) -> None:
    """Handle options update."""
    hass.async_create_task(hass.config_entries.async_reload(entry.entry_id))


async def async_unload_entry(hass: HomeAssistant, entry: ConfigEntry) -> bool:
    """Unload a config entry."""
    broker: RamsesBroker = hass.data[DOMAIN][entry.entry_id]
    if not await broker.async_unload_platforms():
        return False

    hass.services.async_remove(DOMAIN, SVC_BIND_DEVICE)
    hass.services.async_remove(DOMAIN, SVC_FORCE_UPDATE)
    hass.services.async_remove(DOMAIN, SVC_SEND_PACKET)

    hass.data[DOMAIN].pop(entry.entry_id)

    return True


@callback  # TODO: the following is a mess - to add register/deregister of clients
def async_register_domain_events(
    hass: HomeAssistant, entry: ConfigEntry, broker: RamsesBroker
) -> None:
    """Set up the handlers for the system-wide events."""

    @callback
    def process_msg(msg: Message, *args, **kwargs):  # process_msg(msg, prev_msg=None)
        if (
            regex := re.compile(
                entry.options.get(CONF_ADVANCED_FEATURES, {}).get(CONF_MESSAGE_EVENTS)
            )
        ) and regex.match(f"{msg!r}"):
            event_data = {
                "dtm": msg.dtm.isoformat(),
                "src": msg.src.id,
                "dst": msg.dst.id,
                "verb": msg.verb,
                "code": msg.code,
                "payload": msg.payload,
                "packet": str(msg._pkt),
            }
            hass.bus.async_fire(f"{DOMAIN}_message", event_data)

        if broker.learn_device_id and broker.learn_device_id == msg.src.id:
            event_data = {
                "src": msg.src.id,
                "code": msg.code,
                "packet": str(msg._pkt),
            }
            hass.bus.async_fire(f"{DOMAIN}_learn", event_data)

    broker.client.add_msg_handler(process_msg)


@callback
<<<<<<< HEAD
def async_register_domain_services(
    hass: HomeAssistant, entry: ConfigEntry, broker: RamsesBroker
):
=======
def register_domain_services(hass: HomeAssistant, broker: RamsesBroker):
>>>>>>> 9b17a4ce
    """Set up the handlers for the domain-wide services."""

    @verify_domain_control(hass, DOMAIN)  # TODO: is a work in progress
    async def async_bind_device(call: ServiceCall) -> None:
        device: Fakeable

        try:
            device = broker.client.fake_device(call.data["device_id"])
        except LookupError as exc:
            _LOGGER.error("%s", exc)
            return

        if call.data["device_info"]:
            cmd = Command(call.data["device_info"])
        else:
            cmd = None

        await device._initiate_binding_process(  # may: BindingFlowFailed
            list(call.data["offer"].keys()),
            confirm_code=list(call.data["confirm"].keys()),
            ratify_cmd=cmd,
        )
        hass.helpers.event.async_call_later(5, broker.async_update)

    @verify_domain_control(hass, DOMAIN)
    async def async_force_update(_: ServiceCall) -> None:
        await broker.async_update()

    @verify_domain_control(hass, DOMAIN)
    async def async_send_packet(call: ServiceCall) -> None:
        kwargs = dict(call.data.items())  # is ReadOnlyDict
        if (
            call.data["device_id"] == "18:000730"
            and kwargs.get("from_id", "18:000730") == "18:000730"
            and broker.client.hgi.id
        ):
            kwargs["device_id"] = broker.client.hgi.id
        broker.client.send_cmd(broker.client.create_cmd(**kwargs))
        hass.helpers.event.async_call_later(5, broker.async_update)

    hass.services.async_register(
        DOMAIN, SVC_BIND_DEVICE, async_bind_device, schema=SVC_BIND_DEVICE_SCHEMA
    )
    hass.services.async_register(DOMAIN, SVC_FORCE_UPDATE, async_force_update)

    if entry.options.get(CONF_ADVANCED_FEATURES, {}).get(CONF_SEND_PACKET):
        hass.services.async_register(
            DOMAIN,
            SVC_SEND_PACKET,
            async_send_packet,
            schema=SVC_SEND_PACKET_SCHEMA,
        )


class RamsesEntity(Entity):
    """Base for any RAMSES II-compatible entity (e.g. Climate, Sensor)."""

    _broker: RamsesBroker
    _device: RamsesRFEntity

    _attr_should_poll = False

    entity_description: RamsesEntityDescription

    def __init__(
        self,
        broker: RamsesBroker,
        device: RamsesRFEntity,
        entity_description: RamsesEntityDescription,
    ) -> None:
        """Initialize the entity."""
        self.hass = broker.hass
        self._broker = broker
        self._device = device
        self.entity_description = entity_description

        self._attr_unique_id = device.id
        self._attr_device_info = DeviceInfo(identifiers={(DOMAIN, device.id)})

    @property
    def extra_state_attributes(self) -> dict[str, Any]:
        """Return the integration-specific state attributes."""
        attrs = {
            ATTR_ID: self._device.id,
        }
        if self.entity_description.extra_attributes:
            attrs |= {
                k: getattr(self._device, v)
                for k, v in self.entity_description.extra_attributes.items()
                if hasattr(self._device, v)
            }
        return attrs

    async def async_added_to_hass(self) -> None:
        """Run when entity about to be added to hass."""
        self._broker._entities[self.unique_id] = self
        self.async_on_remove(
            async_dispatcher_connect(
                self.hass, SIGNAL_UPDATE, self.async_write_ha_state
            )
        )

    @callback
    def async_write_ha_state_delayed(self, delay=3) -> None:
        """Write the state to the state machine after a short delay to allow system to quiesce."""
        async_call_later(self.hass, delay, self.async_write_ha_state)<|MERGE_RESOLUTION|>--- conflicted
+++ resolved
@@ -6,12 +6,8 @@
 
 from dataclasses import dataclass
 import logging
-<<<<<<< HEAD
 import re
-from typing import Any
-=======
 from typing import TYPE_CHECKING, Any
->>>>>>> 9b17a4ce
 
 from ramses_rf.device import Fakeable
 from ramses_rf.entity_base import Entity as RamsesRFEntity
@@ -195,13 +191,9 @@
 
 
 @callback
-<<<<<<< HEAD
 def async_register_domain_services(
     hass: HomeAssistant, entry: ConfigEntry, broker: RamsesBroker
 ):
-=======
-def register_domain_services(hass: HomeAssistant, broker: RamsesBroker):
->>>>>>> 9b17a4ce
     """Set up the handlers for the domain-wide services."""
 
     @verify_domain_control(hass, DOMAIN)  # TODO: is a work in progress
