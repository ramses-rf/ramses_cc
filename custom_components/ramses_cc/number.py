"""Support for RAMSES RF number entities.

.. note::
    Currently only used for fan parameters but can be extended for other NUMBER entities.

.. rubric:: Module Functions

.. py:function:: normalize_device_id(device_id: str) -> str
    :module: number

    Normalize a device ID for use in entity IDs by replacing colons with underscores
    and converting to lowercase.

.. py:function:: async_setup_entry(hass: HomeAssistant, entry: ConfigEntry, async_add_entities: AddEntitiesCallback) -> None
    :module: number

    Set up the RAMSES number platform from a config entry. This function is called by
    Home Assistant when the integration is being set up. It registers the service calls
    and sets up the device discovery callback.

.. py:function:: get_param_descriptions(device: RamsesRFEntity) -> list[RamsesNumberEntityDescription]
    :module: number

    Get parameter descriptions for a device. Returns a list of entity descriptions
    for all parameters supported by the device.

.. py:function:: create_parameter_entities(broker: RamsesBroker, device: RamsesRFEntity) -> list[RamsesNumberParam]
    :module: number

    Create parameter entities for a device. This function creates number entities for
    each parameter supported by the device. The caller is responsible for registering
    the platform using async_add_entities.

.. rubric:: Class Structure

.. code-block:: text

    RamsesNumberBase (RamsesEntity, NumberEntity)
    ├── RamsesNumberParam (RamsesNumberBase)
    └── RamsesNumberEntityDescription (RamsesEntityDescription, NumberEntityDescription)
"""

from __future__ import annotations

import asyncio
import logging
from dataclasses import dataclass
from types import UnionType
from typing import Any

from homeassistant.components.number import (
    ENTITY_ID_FORMAT,
    NumberEntity,
    NumberEntityDescription,
)
from homeassistant.config_entries import ConfigEntry
from homeassistant.core import HomeAssistant, callback
from homeassistant.helpers import entity_registry as er
from homeassistant.helpers.entity import EntityCategory
from homeassistant.helpers.entity_platform import (
    AddEntitiesCallback,
    EntityPlatform,
    async_get_current_platform,
)

from ramses_rf.entity_base import Entity as RamsesRFEntity
from ramses_tx import (
    _2411_PARAMS_SCHEMA,
    SZ_DATA_TYPE,
    SZ_DATA_UNIT,
    SZ_DESCRIPTION,
    SZ_MAX_VALUE,
    SZ_MIN_VALUE,
    SZ_PRECISION,
)

from . import RamsesEntity, RamsesEntityDescription
from .broker import RamsesBroker
from .const import DOMAIN

_LOGGER = logging.getLogger(__name__)


def normalize_device_id(device_id: str) -> str:
    """Normalize a device ID for use in entity IDs.

    Replaces colons with underscores and converts to lowercase to ensure consistency.

    :param device_id: The device ID to normalize
    :type device_id: str
    :return: The normalized device ID
    :rtype: str
    """
    return str(device_id).replace(":", "_").lower()


async def async_setup_entry(
    hass: HomeAssistant, entry: ConfigEntry, async_add_entities: AddEntitiesCallback
) -> None:
    """Set up the RAMSES number platform from a config entry.

    This function is called by Home Assistant when the integration is being set up.
    It registers the service calls and sets up the device discovery callback.

    :param hass: The Home Assistant instance
    :type hass: ~homeassistant.core.HomeAssistant
    :param entry: The config entry used to set up the platform
    :type entry: ~homeassistant.config_entries.ConfigEntry
    :param async_add_entities: Async function to add entities to the platform
    :type async_add_entities: ~homeassistant.helpers.entity_platform.AddEntitiesCallback
    :return: None
    :rtype: None
    """

    broker: RamsesBroker = hass.data[DOMAIN][entry.entry_id]
    platform: EntityPlatform = async_get_current_platform()
    # Initialize entities list for both new and existing devices
    entities: list[RamsesNumberBase] = []

    _LOGGER.debug("Setting up platform")

    @callback
    def add_devices(devices: list[RamsesRFEntity | RamsesNumberParam]) -> None:
        """Add number entities for the given devices or entities.

        This callback coordinates the creation of all number entity types. It can handle
        both direct entity addition and device-based entity creation.

        :param devices: List of devices or entities to process
        :type devices: list[RamsesRFEntity | RamsesNumberParam]
        :return: None
        :rtype: None
        """
        _LOGGER.debug("Processing %d items", len(devices))
        if not devices:
            return

        # If we received entities directly (not devices), just add them
        if all(isinstance(d, RamsesNumberParam) for d in devices):
            _LOGGER.debug("Adding %d entities directly", len(devices))
            async_add_entities(devices)
            return

        # Otherwise, process as devices and create entities
        for device in devices:
            if not isinstance(device, RamsesRFEntity):
                _LOGGER.debug("Skipping non-device item: %s", device)
                continue

            # Always try to create parameter entities, even if they exist
            # The create_parameter_entities function will handle duplicates
            param_entities = create_parameter_entities(broker, device)
            if param_entities:
                entities.extend(param_entities)

            # Future: Add other entity types here
            # if other_entities := await async_create_other_entities(broker, devices):
            #     entities.extend(other_entities)

        if entities:
            _LOGGER.debug(
                "Adding %d parameter entities to Home Assistant", len(entities)
            )
            # Log entity details for debugging
            for entity in entities:
                _LOGGER.debug(
                    "Adding entity: %s (unique_id: %s, device: %s)",
                    entity.entity_id,
                    entity.unique_id,
                    entity._device.id if hasattr(entity, "_device") else "no device",
                )
            async_add_entities(entities, update_before_add=True)

            # After adding entities, request their current values
            for entity in entities:
                if hasattr(entity, "_request_parameter_value"):
                    # Schedule the async request without awaiting it here
                    broker.hass.async_create_task(entity._request_parameter_value())

    # Register the callback with the broker
    broker.async_register_platform(platform, add_devices)  # looks circular
    # TODO(wi): mypy Expected type '(Entity) -> None',
    # TODO got '(devices: list[Entity | RamsesNumberParam]) -> Coroutine[Any, Any, None]' instead

    # Load any existing devices that were discovered before platform registration
    if hasattr(broker, "devices") and broker.devices:
        _LOGGER.debug("Processing %d existing devices", len(broker.devices))
        # Filter only devices that support parameters
        fan_devices = [
            d for d in broker.devices if hasattr(d, "supports_2411") and d.supports_2411
        ]
        if fan_devices:
            _LOGGER.debug("Found %d FAN devices to process", len(fan_devices))
            # Load entities from registry for existing devices
            for device in fan_devices:
                if hasattr(device, "supports_2411") and device.supports_2411:
                    # Check if we've already created parameter entities for this device in this session
                    device_id = normalize_device_id(device.id)
                    if (
                        hasattr(broker, "_parameter_entities_created")
                        and device_id in broker._parameter_entities_created
                    ):
                        _LOGGER.debug(
                            "Parameter entities already created for %s in current session, skipping",
                            device.id,
                        )
                        continue

                    _LOGGER.debug(
                        "Loading parameter entities from registry for %s", device.id
                    )
                    # Force creation of entities that exist in registry but not in platform
                    param_entities = create_parameter_entities(broker, device)
                    if param_entities:
                        entities.extend(param_entities)

    # Add all collected entities to the platform
    if entities:
        add_devices(entities)


# TODO(wi): fix sphinx error in this class:
# AttributeError: type object 'RamsesNumberBase' has no attribute '_RamsesNumberBase__attr_entity_category'
# skipping in sphinx_apidoc because of errors. BTW: same error as class RamsesWaterHeater in water_heater.py
class RamsesNumberBase(RamsesEntity, NumberEntity):
    """Base class for all RAMSES number entities.

    This abstract base class provides common functionality for all RAMSES number entities,
    including state management and pending state handling. Specific number entity types
    should inherit from this class and implement the required methods.

    :cvar entity_description: The entity description for this entity
    :vartype entity_description: RamsesNumberEntityDescription
    :cvar _attr_should_poll: Whether the entity should be polled (default: False)
    :vartype _attr_should_poll: bool
    :cvar _attr_entity_category: The category of the entity (default: CONFIG)
    :vartype _attr_entity_category: EntityCategory
    """

    # TODO(wi): fix sphinx error in this class:
    # AttributeError: type object 'RamsesNumberBase' has no attribute '_RamsesNumberBase__attr_entity_category'

    entity_description: RamsesNumberEntityDescription
    _attr_should_poll = (
        False  # Disable polling by default, can be overridden by subclasses
    )
    _attr_entity_category: EntityCategory = EntityCategory.CONFIG
    _is_pending: bool = False
    _pending_value: float | None = None

    def set_pending(self, value: float | None = None) -> None:
        """Set the entity to a pending state with an optional value.

        This method updates the internal pending state and optionally stores a pending value.
        It also triggers an immediate UI update to reflect the pending state.

        :param value: The pending value to set, or None to just set the pending state
        :type value: float | None, optional
        :return: None
        :rtype: None
        """
        self._is_pending = True
        self._pending_value = value
        self.async_write_ha_state()

    def clear_pending(self) -> None:
        """Clear the pending state and any pending value.

        This method resets the internal pending state and clears any stored pending value.
        It also triggers an immediate UI update to reflect the cleared state.

        :return: None
        :rtype: None
        """
        self._is_pending = False
        self._pending_value = None
        self.async_write_ha_state()

    async def _clear_pending_after_timeout(self, timeout: int) -> None:
        """Clear pending state after timeout if still pending.

        :param timeout: Timeout in seconds
        :type timeout: int
        :return: None
        :rtype: None
        """
        try:
            await asyncio.sleep(timeout)
            if self._is_pending:
                _LOGGER.debug(
                    "No response received after %s seconds, clearing pending state",
                    timeout,
                )
                self.clear_pending()
        except Exception as ex:
            _LOGGER.debug("Error in pending clear task: %s", ex, exc_info=True)

    def __init__(
        self,
        broker: RamsesBroker,
        device: RamsesRFEntity,
        entity_description: RamsesNumberEntityDescription,
    ) -> None:
        """Initialize the number entity."""
        super().__init__(broker, device, entity_description)
        self._is_percentage = getattr(self.entity_description, "percentage", False)

    def _scale_for_storage(self, value: float | None) -> float | None:
        """Scale a value for storage based on the entity's configuration.

        This method converts a display value to its storage representation.
        For percentage values, it converts from 0-100% range to 0.0-1.0 range.

        :param value: The display value to scale (e.g., 100% -> 1.0)
        :type value: float | None
        :return: The scaled value for storage, or None if input is None
        :rtype: float | None
        """
        if value is None:
            return None
        return value / 100 if self._is_percentage else value

    def _scale_for_display(self, value: Any) -> float | None:
        """Convert and scale a stored value for display based on the entity's configuration.

        This method converts a stored value to its display representation.
        For percentage values, it converts from 0.0-1.0 range to 0-100% range.

        :param value: The stored value to scale for display (e.g., 0.5 -> 50.0%)
        :type value: Any
        :return: The scaled display value, or None if value cannot be converted to float
        :rtype: float | None
        """
        if value is None or str(value).strip() in ("", "None"):
            param_id = getattr(self.entity_description, "ramses_rf_attr", "unknown")
            _LOGGER.debug("No value available yet for parameter %s", param_id)
            return None

        try:
            float_value = float(value)
            # Base class only handles basic percentage scaling
            return round(float_value * 100.0, 1) if self._is_percentage else float_value
        except (TypeError, ValueError) as err:
            param_id = getattr(self.entity_description, "ramses_rf_attr", "unknown")
            _LOGGER.debug(
                "Could not convert value '%s' to float for parameter %s: %s",
                value,
                param_id,
                str(err),
            )
            return None

    def _validate_value_range(self, value: float | None) -> tuple[bool, str | None]:
        """Validate that a value is within the allowed range for this entity.

        This method checks if the provided value is within the minimum and maximum
        bounds defined for this entity. It's used to ensure values are valid before
        they are set on the device.

        :param value: The value to validate
        :type value: float | None
        :return: A tuple containing:
                 - bool: True if the value is valid, False otherwise
                 - str | None: Error message if validation fails, None if valid
        :rtype: tuple[bool, str | None]
        """
        if value is None:
            return False, "Value is required"

        min_val = getattr(self, "native_min_value", None)
        max_val = getattr(self, "native_max_value", None)

        if min_val is not None and value < min_val:
            return False, f"Value {value} is below minimum {min_val}"
        if max_val is not None and value > max_val:
            return False, f"Value {value} is above maximum {max_val}"

        return True, None

    def _validate_and_scale_value(self, value: float) -> tuple[bool, str | None, float]:
        """Validate and scale a value for the entity in a single operation.

        This method combines range validation and value scaling into one step.
        It's used when setting a new value to ensure it's both valid and properly
        scaled for the target device.

        :param value: The value to validate and scale
        :type value: float
        :return: A tuple containing:
                 - bool: True if the value is valid, False otherwise
                 - str | None: Error message if validation fails, None if valid
                 - float: The scaled value (only valid if first item is True)
        :rtype: tuple[bool, str | None, float]
        """
        is_valid, error_msg = self._validate_value_range(value)
        if not is_valid:
            return False, error_msg, 0.0

        scaled_value = self._scale_for_storage(value)
        return True, None, scaled_value if scaled_value is not None else 0.0


class RamsesNumberParam(RamsesNumberBase):
    """Class for RAMSES parameter number entities.

    This class is specifically designed for handling 2411 fan parameters.

    :ivar _param_native_value: Dictionary to store parameter values by parameter ID.
    :type _param_native_value: dict[str, float | None]
    :ivar _is_pending: Boolean indicating if there's a pending value update.
    :type _is_pending: bool
    :ivar _pending_value: The pending value to be set.
    :type _pending_value: float | None

    .. note::
        - Special use for 2411 fan parameters
        - The entities are listed under device as Configuration
        - There is no active polling by HA
        - Updates are received via events
        - A pending state mechanism is implemented since we don't wait for a response on RQ
    """

    _param_native_value: dict[str, float | None] = {}

    @property
    def mode(self) -> str:
        """Return the input mode of the entity.

        This property determines the UI input mode for the number entity.

        :return: The input mode, either 'slider' for temperature parameters
                or 'auto' for other parameter types.
        :rtype: str
        """
        if (
            hasattr(self.entity_description, "ramses_rf_attr")
            and self.entity_description.ramses_rf_attr == "75"
        ):
            return "slider"
        return "auto"

    @property
    def _normalized_param_id(self) -> str | None:
        """Get the normalized parameter ID from entity description.

        This property retrieves and normalizes the parameter ID from the entity's
        description, converting it to uppercase for consistency.

        :return: The normalized parameter ID in uppercase, or None if not available
        :rtype: str | None
        """
        param_id = getattr(self.entity_description, "ramses_rf_attr", None)
        return str(param_id).upper() if param_id else None

    async def async_added_to_hass(self) -> None:
        """Run when entity is about to be added to Home Assistant.

        This method is called when the entity is being added to Home Assistant.
        It performs the following operations:

        1. Calls the parent class's async_added_to_hass method
        2. Sets up an event listener for parameter updates
        3. Requests the initial parameter value from the device

        :return: None
        :rtype: None
        """
        await super().async_added_to_hass()

        # Listen for parameter update events
        self.async_on_remove(
            self.hass.bus.async_listen(
                "ramses_cc.fan_param_updated", self._async_param_updated
            )
        )

        # Request initial value
        await self._request_parameter_value()

    @callback
    def _async_param_updated(self, event: dict[str, Any]) -> None:
        """Handle parameter updates from the device.

        This callback is triggered when a fan parameter update event is received.
        It processes the update and updates the entity's state if the parameter
        matches this entity's parameter ID.

        :param event: The event data containing the parameter update
        :type event: dict[str, Any]
        :return: None
        :rtype: None
        """
        # Get the parameter ID we're interested in
        our_param_id = getattr(self.entity_description, "ramses_rf_attr", "")
        if not our_param_id:
            return

        # Extract data from event
        event_data = event.data if hasattr(event, "data") else event

        # Only process if this is our parameter
        if (
            str(event_data.get("device_id", "")).lower() == str(self._device.id).lower()
            and str(event_data.get("param_id", "")).lower() == str(our_param_id).lower()
        ):
            new_value = event_data.get("value")

            param_id = str(our_param_id).upper()
            self._param_native_value[param_id] = new_value
            _LOGGER.debug(
                "Parameter %s updated for device %s: %s (stored as: %s, full dict: %s)",
                our_param_id,
                self._device.id,
                new_value,
                self._param_native_value.get(param_id),
                self._param_native_value,
            )

            self.clear_pending()

    def __init__(
        self,
        broker: RamsesBroker,
        device: RamsesRFEntity,
        entity_description: RamsesEntityDescription,
    ) -> None:
        """Initialize the RAMSES number parameter entity.

        This constructor sets up the entity with the provided broker, device, and
        entity description. It also initializes the parameter value storage and
        configures the entity based on the parameter type.

        :param broker: The RAMSES broker instance for device communication
        :type broker: RamsesBroker
        :param device: The device this entity is associated with
        :type device: RamsesRFEntity
        :param entity_description: The entity description containing parameter metadata
        :type entity_description: RamsesEntityDescription
        :return: None
        :rtype: None
        """
        super().__init__(broker, device, entity_description)

        # Initialize parameter storage
        self._param_native_value = {}  # Dictionary to store parameter values
        self._attr_native_value = None
        self._pending_update = False
        self._pending_timer = None
        self._param_id = self.entity_description.key.replace("param_", "").upper()

        # Initialize with None for this parameter
        self._param_native_value[self._param_id] = None

        # Clear any existing value from the store if needed
        if hasattr(self._device, "clear_fan_param"):
            self._device.clear_fan_param(self._param_id)

        # Get the normalized device ID
        device_id = normalize_device_id(device.id)
        param_id = getattr(entity_description, "ramses_rf_attr", "").lower()

        # Create base ID with device ID and parameter ID
        base_id = f"{device_id}_param_{param_id}"
        self.entity_id = ENTITY_ID_FORMAT.format(base_id)
        self._attr_unique_id = base_id

        _LOGGER.debug(
            "Found entity_id: %s, unique_id: %s", self.entity_id, self._attr_unique_id
        )

        param_id = getattr(entity_description, "ramses_rf_attr", "")
        if param_id:
            self._param_native_value[param_id.upper()] = None
        self._is_pending = False
        self._pending_value = None

        # Special case for parameters that are already in percentage - don't scale them
        # Parameter 95 (Boost mode) is a percentage but is handled as 0-1 in the device
        self._is_percentage = (
            hasattr(entity_description, "unit_of_measurement")
            and entity_description.unit_of_measurement == "%"
            and param_id not in ("52",)  # Don't scale parameter 52
        )

        # Set min/max/step values from entity description if available
        if (
            hasattr(entity_description, "min_value")
            and entity_description.min_value is not None
        ):
            min_val = float(entity_description.min_value)
            # For parameter 95 (Boost mode), display as percentage but keep internal range 0-1
            if param_id == "95":
                self._attr_native_min_value = min_val * 100  # Show 0-100% in UI
            elif self._is_percentage:
                self._attr_native_min_value = min_val * 100  # Scale other percentages
            else:
                self._attr_native_min_value = min_val

        if (
            hasattr(entity_description, "max_value")
            and entity_description.max_value is not None
        ):
            max_val = float(entity_description.max_value)
            # For parameter 95 (Boost mode), display as percentage but keep internal range 0-1
            if param_id == "95":
                self._attr_native_max_value = max_val * 100  # Show 0-100% in UI
            elif self._is_percentage:
                self._attr_native_max_value = max_val * 100  # Scale other percentages
            else:
                self._attr_native_max_value = max_val

        # Special handling for temperature parameters (param 75) - force 0.1°C precision
        if param_id == "75":
            self._attr_native_step = 0.1
        elif (
            hasattr(entity_description, "precision")
            and entity_description.precision is not None
        ):
            precision = float(entity_description.precision)
            self._attr_native_step = precision * (100 if self._is_percentage else 1)

        # Set unit of measurement if available
        if (
            hasattr(entity_description, "unit_of_measurement")
            and entity_description.unit_of_measurement
        ):
            self._attr_native_unit_of_measurement = (
                entity_description.unit_of_measurement
            )

        _LOGGER.debug(
            "Initialized number entity %s with min=%s, max=%s, step=%s, unit=%s, is_percentage=%s, param_id=%s",
            self.entity_id,
            getattr(self, "_attr_native_min_value", "unset"),
            getattr(self, "_attr_native_max_value", "unset"),
            getattr(self, "_attr_native_step", "unset"),
            getattr(self, "_attr_native_unit_of_measurement", "unset"),
            self._is_percentage,
            param_id,
        )

    @property
    def available(self) -> bool:
        """Determine if the entity is available.

        An entity is considered available if we have received a valid value
        for its parameter from the device.

        :return: True if the entity has a valid value, False otherwise
        :rtype: bool
        """
        if not self._normalized_param_id:
            return False

        value = self._param_native_value.get(self._normalized_param_id)
        return value is not None

    async def _request_parameter_value(self) -> None:
        """Request the current value of this parameter from the device.

        This method initiates a request to the device to get the current value
        of the parameter associated with this entity. It handles the pending state.

        :return: None
        :rtype: None
        """
        if (
            not hasattr(self, "hass")
            or not hasattr(self, "_device")
            or not hasattr(self.entity_description, "ramses_rf_attr")
        ):
            _LOGGER.debug("_request_parameter_value: missing required attributes")
            return

        if not self._device:
            _LOGGER.debug("No device available to request parameter %s", self._param_id)
            return

        # Get the parameter ID from the entity description
        param_id = self.entity_description.ramses_rf_attr
        if not param_id:
            _LOGGER.debug("_request_parameter_value: missing parameter ID")
            return

        # This just checks the store, doesn't send RQ
        value = self._device.get_fan_param(param_id)

        _LOGGER.debug(
            "Got value %s for parameter %s from device %s store",
            value,
            param_id,
            self._device.id,
        )

        # Ensure the parameter exists in our dictionary
        param_id_upper = param_id.upper()
        if param_id_upper not in self._param_native_value:
            self._param_native_value[param_id_upper] = None

        if value is not None:
            self._param_native_value[param_id_upper] = value
            self._attr_native_value = value
            self.async_write_ha_state()
            self.clear_pending()
        else:
            _LOGGER.debug("No value available for parameter %s", param_id)
            self.async_write_ha_state()

        _LOGGER.debug("Requesting parameter %s from %s", param_id, self._device.id)

        self.set_pending()

        self._device.get_fan_param(param_id)

        self.hass.async_create_task(self._clear_pending_after_timeout(30))

    def _is_boost_mode_param(self) -> bool:
        """Check if this is a boost mode parameter (ID 95).

        :return: True if this is a boost mode parameter, False otherwise
        :rtype: bool
        """
        return getattr(self.entity_description, "ramses_rf_attr", "") == "95"

    @property
    def native_value(self) -> float | None:
        """Return the current value of the entity.

        This property returns the current value of the parameter, scaled appropriately
        for display in the UI. If no value is available, it returns None.

        :return: The current value of the parameter, or None if no value is available
        :rtype: float | None
        """
        if not hasattr(self, "_normalized_param_id") or not self._normalized_param_id:
            param_id = getattr(self.entity_description, "ramses_rf_attr", "unknown")
            _LOGGER.error("Cannot get value: missing parameter ID for %s", param_id)
            return None

        value = self._param_native_value.get(self._normalized_param_id)

        # For boost mode (param 95), scale from 0-1 to 0-100%
        if (
            value is not None
            and str(value).strip() not in ("", "None")
            and self._is_boost_mode_param()
        ):
            try:
                return round(float(value) * 100.0, 1)
            except (TypeError, ValueError) as err:
                param_id = getattr(self.entity_description, "ramses_rf_attr", "unknown")
                _LOGGER.debug(
                    "Could not convert boost mode value '%s' to float for parameter %s: %s",
                    value,
                    param_id,
                    str(err),
                )
                return None
        return self._scale_for_display(value)

    async def async_set_native_value(self, value: float) -> None:
        """Set a new value for the parameter.

        This method validates the new value, scales it appropriately for the device,
        and sends the update command. It also handles the pending state and error
        conditions.

        :param value: The new value to set for the parameter
        :type value: float
        :raises HomeAssistantError: If the value is invalid or the parameter cannot be set
        :return: None
        :rtype: None
        """
        if not self._normalized_param_id:
            param_id = getattr(self.entity_description, "ramses_rf_attr", "unknown")
            _LOGGER.error("Cannot set value: missing parameter ID for %s", param_id)
            return

        try:
            # For boost mode (param 95), send the raw value (0-100) without scaling
            if self._is_boost_mode_param():
                display_value = round(float(value), 1)
                self.set_pending(display_value)
                await self.hass.services.async_call(
                    DOMAIN,
                    "set_fan_param",
                    {
                        "device_id": self._device.id,
                        "param_id": self._normalized_param_id,
                        "value": float(value),
                    },
                )
                return

            # For non-boost mode parameters
            is_valid, error_msg, scaled_value = self._validate_and_scale_value(value)
            if not is_valid:
                _LOGGER.error(
                    "%s: %s",
                    getattr(self, "unique_id", "unknown"),
                    error_msg or "Invalid value",
                )
                return

            display_value = float(value)

            # Set pending state with the display value
            self.set_pending(display_value)

            await self.hass.services.async_call(
                DOMAIN,
                "set_fan_param",
                {
                    "device_id": self._device.id,
                    "param_id": self._normalized_param_id,
                    "value": float(value),
                },
            )
        except Exception as ex:
            _LOGGER.error(
                "%s: Error setting parameter %s to %s: %s",
                self.unique_id,
                self._normalized_param_id,
                value,
                ex,
                exc_info=True,
            )
            raise

    @property
    def icon(self) -> str | None:
        """Return the icon to use in the frontend.

        :return: The icon string or None if no specific icon is defined.
        :rtype: str | None
        """
        # Show loading icon when update is in progress
        if self._is_pending:
            return "mdi:timer-sand"

        # First check if there's a specific icon defined in the entity description
        if (
            hasattr(self.entity_description, "ramses_cc_icon_off")
            and not self.native_value
        ):
            return self.entity_description.ramses_cc_icon_off

        param_id = getattr(self.entity_description, "ramses_rf_attr", "")
        unit = getattr(self, "_attr_native_unit_of_measurement", "")

        # Select icon based on parameter ID and unit
        if unit == "°C":
            return "mdi:thermometer"
        elif unit == "%" and param_id == "52":  # Sensor sensitivity
            return "mdi:gauge"
        elif unit == "%":
            return "mdi:percent"
        elif unit == "min":
            return "mdi:timer"
        elif param_id == "54":  # Moisture sensor overrun time
            return "mdi:water-percent"
        elif param_id == "95":  # Boost mode fan rate
            return "mdi:fan-speed-3"

        # Default icon if no specific match found
        return "mdi:counter"


@dataclass(frozen=True, kw_only=True)
class RamsesNumberEntityDescription(RamsesEntityDescription, NumberEntityDescription):
    """Description for RAMSES number entities.

    This class extends Home Assistant's NumberEntityDescription with RAMSES-specific
    attributes needed for number entities.

    :cvar ramses_cc_class: The RAMSES number entity class to use.
    :vartype ramses_cc_class: type[RamsesNumberBase]
    :cvar ramses_cc_icon_off: Optional icon to use when the entity is off.
    :vartype ramses_cc_icon_off: str | None
    :cvar ramses_rf_attr: The RAMSES RF attribute this entity represents.
    :vartype ramses_rf_attr: str
    :cvar ramses_rf_class: The RAMSES RF entity class this description applies to.
    :vartype ramses_rf_class: type[RamsesRFEntity] | UnionType
    :cvar check_attr: Optional attribute to check for entity availability.
    :vartype check_attr: str | None
    :cvar data_type: The data type of the number (e.g., 'float', 'int').
    :vartype data_type: str | None
    :cvar precision: The precision of the number value.
    :vartype precision: float | None
    :cvar parameter_id: The parameter ID for 2411 parameters.
    :vartype parameter_id: str | None
    :cvar parameter_desc: Description of the parameter.
    :vartype parameter_desc: str | None
    :cvar unit_of_measurement: The unit of measurement for the number.
    :vartype unit_of_measurement: str | None
    :cvar mode: The input mode ('auto', 'box', 'slider').
    :vartype mode: str
    """

    # integration-specific attributes
    ramses_cc_class: type[RamsesNumberBase] = RamsesNumberParam
    ramses_cc_icon_off: str | None = None  # no NumberEntityDescription.icon_off attr
    ramses_rf_attr: str = ""
    ramses_rf_class: type[RamsesRFEntity] | UnionType = RamsesRFEntity

    # Parameters for 2411 parameter entities
    check_attr: str | None = None
    data_type: str | None = None
    precision: float | None = None
    parameter_id: str | None = None
    parameter_desc: str | None = None
    unit_of_measurement: str | None = None
    mode: str = "auto"


def get_param_descriptions(
    device: RamsesRFEntity,
) -> list[RamsesNumberEntityDescription]:
    """Get parameter descriptions for a device.

    :param device: The device to get parameter descriptions for
    :type device: RamsesRFEntity
    :return: List of RamsesNumberEntityDescription objects for the device's parameters
    :rtype: list[RamsesNumberEntityDescription]
    """
    if not hasattr(device, "supports_2411") or not device.supports_2411:
        return []

    descriptions: list[RamsesNumberEntityDescription] = []

    for param_id, param_info in _2411_PARAMS_SCHEMA.items():
        # Determine precision and mode based on parameter type
        precision = float(param_info.get(SZ_PRECISION, 1.0))
        mode = "auto"
        if param_id == "75":  # Comfort temperature parameter
            precision = 0.1
            mode = "slider"

        desc = RamsesNumberEntityDescription(
            key=f"param_{param_id}",
            name=param_info.get(SZ_DESCRIPTION, f"Parameter {param_id}"),
            ramses_rf_attr=param_id,
            parameter_id=param_id,
            parameter_desc=param_info.get(SZ_DESCRIPTION, ""),
            min_value=param_info.get(SZ_MIN_VALUE, 0),
            max_value=param_info.get(SZ_MAX_VALUE, 255),
            precision=precision,
            unit_of_measurement=param_info.get(SZ_DATA_UNIT, None),
            mode=mode,
            ramses_cc_class=RamsesNumberParam,
            ramses_rf_class=type(device),
            data_type=param_info.get(SZ_DATA_TYPE, None),
        )
        descriptions.append(desc)

    return descriptions


def create_parameter_entities(
    broker: RamsesBroker, device: RamsesRFEntity
) -> list[RamsesNumberParam]:
    """Create parameter entities for a device.

    This function creates number entities for each parameter supported by the device.
    It checks if the device supports 2411 parameters and creates appropriate entities.
    It also ensures that duplicate entities are not created.

    :param broker: The broker instance
    :type broker: RamsesBroker
    :param device: The device to create parameter entities for
    :type device: RamsesRFEntity
    :return: A list of created RamsesNumberParam entities
    :rtype: list[RamsesNumberParam]
    """
    # Normalize device ID once at the start
    device_id = normalize_device_id(device.id)
    _LOGGER.debug("create_parameter_entities for %s", device_id)

    if not hasattr(device, "supports_2411") or not device.supports_2411:
        _LOGGER.debug(
            "Device %s does not support 2411 parameters, skipping parameter entities",
            device_id,
        )
        return []

    # Check if we've already created parameter entities for this device in this session
    if (
        hasattr(broker, "_parameter_entities_created")
        and device_id in broker._parameter_entities_created
    ):
        _LOGGER.debug(
            "Parameter entities already created for %s in current session, skipping",
            device_id,
        )
        return []

    _LOGGER.info(
        "Creating parameter entities for %s (supports 2411 parameters)", device_id
    )

    param_descriptions = get_param_descriptions(device)
    entities: list[RamsesNumberParam] = []

    # Get entity registry for proper entity creation
    ent_reg = er.async_get(broker.hass)

    for description in param_descriptions:
        if not description.ramses_rf_attr:
            _LOGGER.debug(
                "Skipping parameter %s - no ramses_rf_attr",
                getattr(description, "key", "unknown"),
            )
            continue

        param_id = getattr(description, "ramses_rf_attr", "unknown")
        # Create a unique ID for this parameter entity
        unique_id = f"{device_id}_param_{param_id.lower()}"

<<<<<<< HEAD
        # If the entity is already in the HA entity registry, don't create it.
        # TODO(wi): we have getOrCreate() for that ?
        # HA will restore it from the registry, and we'll pick it up there.
        if unique_id in existing_entities:
            entity_id = existing_entities[unique_id]
            _LOGGER.debug(
                "Parameter entity %s already exists in registry as %s, creating it for platform",
                unique_id,
                entity_id,
            )
            # Continue to create the entity so it can be loaded into the platform

        try:
            # Set the entity key to just the parameter ID - the RamsesNumberParam will handle the full ID
            if not description.key:
                description.key = f"param_{param_id.lower()}"
                # sphinx error caused here?
                # TODO(wi): 'RamsesNumberEntityDescription' object attribute 'key' is read-only
=======
        # The entity key is already set correctly in get_param_descriptions()
        # No need to modify the frozen dataclass attribute

        try:
            # Use async_get_or_create to properly handle entity registry
            # This ensures entities are created in the registry and returns the entity entry
            entity_id = ent_reg.async_get_entity_id("number", "ramses_cc", unique_id)
            if entity_id is None:
                # Entity doesn't exist in registry, create it
                _LOGGER.debug("Creating new entity in registry: %s", unique_id)
                ent_reg.async_get_or_create(
                    "number",
                    "ramses_cc",
                    unique_id,
                    suggested_object_id=f"{device_id}_param_{param_id.lower()}",
                    config_entry=broker.entry,
                )
            else:
                _LOGGER.debug(
                    "Entity %s already exists in registry as %s",
                    unique_id,
                    entity_id,
                )
>>>>>>> 8fb615c2

            # Always create the entity object for the platform
            # Home Assistant will restore from registry if needed, but platform needs the object
            entity = description.ramses_cc_class(broker, device, description)
            entities.append(entity)
            _LOGGER.info(
                "Created parameter entity: %s for %s (param_id=%s)",
                entity.entity_id,
                device_id,
                param_id,
            )
        except Exception as e:
            _LOGGER.error(
                "Error creating parameter entity: %s",
                str(e),
                exc_info=True,
            )

    _LOGGER.debug(
        "Processed %d parameter entities for %s using async_get_or_create",
        len(param_descriptions),
        device_id,
    )
    return entities<|MERGE_RESOLUTION|>--- conflicted
+++ resolved
@@ -178,9 +178,7 @@
                     broker.hass.async_create_task(entity._request_parameter_value())
 
     # Register the callback with the broker
-    broker.async_register_platform(platform, add_devices)  # looks circular
-    # TODO(wi): mypy Expected type '(Entity) -> None',
-    # TODO got '(devices: list[Entity | RamsesNumberParam]) -> Coroutine[Any, Any, None]' instead
+    broker.async_register_platform(platform, add_devices)
 
     # Load any existing devices that were discovered before platform registration
     if hasattr(broker, "devices") and broker.devices:
@@ -219,9 +217,6 @@
         add_devices(entities)
 
 
-# TODO(wi): fix sphinx error in this class:
-# AttributeError: type object 'RamsesNumberBase' has no attribute '_RamsesNumberBase__attr_entity_category'
-# skipping in sphinx_apidoc because of errors. BTW: same error as class RamsesWaterHeater in water_heater.py
 class RamsesNumberBase(RamsesEntity, NumberEntity):
     """Base class for all RAMSES number entities.
 
@@ -237,14 +232,11 @@
     :vartype _attr_entity_category: EntityCategory
     """
 
-    # TODO(wi): fix sphinx error in this class:
-    # AttributeError: type object 'RamsesNumberBase' has no attribute '_RamsesNumberBase__attr_entity_category'
-
     entity_description: RamsesNumberEntityDescription
     _attr_should_poll = (
         False  # Disable polling by default, can be overridden by subclasses
     )
-    _attr_entity_category: EntityCategory = EntityCategory.CONFIG
+    _attr_entity_category = EntityCategory.CONFIG
     _is_pending: bool = False
     _pending_value: float | None = None
 
@@ -1016,26 +1008,6 @@
         # Create a unique ID for this parameter entity
         unique_id = f"{device_id}_param_{param_id.lower()}"
 
-<<<<<<< HEAD
-        # If the entity is already in the HA entity registry, don't create it.
-        # TODO(wi): we have getOrCreate() for that ?
-        # HA will restore it from the registry, and we'll pick it up there.
-        if unique_id in existing_entities:
-            entity_id = existing_entities[unique_id]
-            _LOGGER.debug(
-                "Parameter entity %s already exists in registry as %s, creating it for platform",
-                unique_id,
-                entity_id,
-            )
-            # Continue to create the entity so it can be loaded into the platform
-
-        try:
-            # Set the entity key to just the parameter ID - the RamsesNumberParam will handle the full ID
-            if not description.key:
-                description.key = f"param_{param_id.lower()}"
-                # sphinx error caused here?
-                # TODO(wi): 'RamsesNumberEntityDescription' object attribute 'key' is read-only
-=======
         # The entity key is already set correctly in get_param_descriptions()
         # No need to modify the frozen dataclass attribute
 
@@ -1059,7 +1031,6 @@
                     unique_id,
                     entity_id,
                 )
->>>>>>> 8fb615c2
 
             # Always create the entity object for the platform
             # Home Assistant will restore from registry if needed, but platform needs the object
