--- conflicted
+++ resolved
@@ -9,12 +9,6 @@
       "pyserial-asyncio==0.6"
     ],
     "dependencies": [],
-<<<<<<< HEAD
     "config_flow": true,
-    "version": "0.31.2"
-=======
-    "issue_tracker": "https://github.com/zxdavb/ramses_cc/issues",
-    "codeowners": ["@zxdavb"],
     "version": "0.31.5"
->>>>>>> 744bc037
   }