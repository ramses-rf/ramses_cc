"""Support for RAMSES water_heater entities."""
from __future__ import annotations

from dataclasses import dataclass
from datetime import datetime as dt, timedelta
import json
import logging
from typing import Any, TypeAlias

from ramses_rf.system.heat import StoredHw
from ramses_rf.system.zones import DhwZone
from ramses_tx.const import SZ_ACTIVE, SZ_MODE, SZ_SYSTEM_MODE
import voluptuous as vol  # type: ignore[import-untyped]

from homeassistant.components.water_heater import (
    STATE_OFF,
    STATE_ON,
    WaterHeaterEntity,
    WaterHeaterEntityEntityDescription,
    WaterHeaterEntityFeature,
)
from homeassistant.config_entries import ConfigEntry
from homeassistant.const import UnitOfTemperature
from homeassistant.core import HomeAssistant, callback
<<<<<<< HEAD
from homeassistant.helpers import config_validation as cv, entity_platform
from homeassistant.helpers.entity_platform import AddEntitiesCallback
=======
from homeassistant.helpers import config_validation as cv
from homeassistant.helpers.entity_platform import (
    AddEntitiesCallback,
    EntityPlatform,
    async_get_current_platform,
)
from homeassistant.helpers.typing import ConfigType, DiscoveryInfoType
>>>>>>> 9b17a4ce

from . import RamsesEntity, RamsesEntityDescription
from .broker import RamsesBroker
from .const import (
    ATTR_ACTIVE,
    ATTR_DIFFERENTIAL,
    ATTR_DURATION,
    ATTR_MODE,
    ATTR_OVERRUN,
    ATTR_SCHEDULE,
    ATTR_SETPOINT,
    ATTR_UNTIL,
    DOMAIN,
    SVC_GET_DHW_SCHEDULE,
    SVC_PUT_DHW_TEMP,
    SVC_RESET_DHW_MODE,
    SVC_RESET_DHW_PARAMS,
    SVC_SET_DHW_BOOST,
    SVC_SET_DHW_MODE,
    SVC_SET_DHW_PARAMS,
    SVC_SET_DHW_SCHEDULE,
    SystemMode,
    ZoneMode,
)
from .schemas import SCH_PUT_DHW_TEMP


@dataclass(kw_only=True)
class RamsesWaterHeaterEntityDescription(
    RamsesEntityDescription, WaterHeaterEntityEntityDescription
):
    """Class describing Ramses water heater entities."""


_LOGGER = logging.getLogger(__name__)


STATE_AUTO = "auto"
STATE_BOOST = "boost"

MODE_HA_TO_RAMSES = {
    STATE_AUTO: ZoneMode.SCHEDULE,
    STATE_BOOST: ZoneMode.TEMPORARY,
    STATE_OFF: ZoneMode.PERMANENT,
    STATE_ON: ZoneMode.PERMANENT,
}

SCH_SET_DHW_MODE = cv.make_entity_service_schema(
    {
        vol.Optional(ATTR_MODE): vol.In(
            [ZoneMode.SCHEDULE, ZoneMode.PERMANENT, ZoneMode.TEMPORARY]
        ),
        vol.Optional(ATTR_ACTIVE): cv.boolean,
        vol.Exclusive(ATTR_UNTIL, ATTR_UNTIL): cv.datetime,
        vol.Exclusive(ATTR_DURATION, ATTR_UNTIL): vol.All(
            cv.time_period,
            vol.Range(min=timedelta(minutes=5), max=timedelta(days=1)),
        ),
    }
)

SCH_SET_DHW_PARAMS = cv.make_entity_service_schema(
    {
        vol.Optional(ATTR_SETPOINT, default=50): vol.All(
            cv.positive_float,
            vol.Range(min=30, max=85),
        ),
        vol.Optional(ATTR_OVERRUN, default=5): vol.All(
            cv.positive_int,
            vol.Range(max=10),
        ),
        vol.Optional(ATTR_DIFFERENTIAL, default=1): vol.All(
            cv.positive_float,
            vol.Range(max=10),
        ),
    }
)

SCH_SET_DHW_SCHEDULE = cv.make_entity_service_schema(
    {
        vol.Required(ATTR_SCHEDULE): cv.string,
    }
)


async def async_setup_entry(
    hass: HomeAssistant, entry: ConfigEntry, async_add_entities: AddEntitiesCallback
) -> None:
    """Set up the water heater platform."""
    broker: RamsesBroker = hass.data[DOMAIN][entry.entry_id]
    platform = entity_platform.async_get_current_platform()

<<<<<<< HEAD
    platform.async_register_entity_service(
        SVC_PUT_DHW_TEMP, SVC_PUT_DHW_TEMP_SCHEMA, "async_put_dhw_temp"
    )
    platform.async_register_entity_service(SVC_SET_DHW_BOOST, {}, "async_set_dhw_boost")
    platform.async_register_entity_service(
        SVC_SET_DHW_MODE, SVC_SET_DHW_MODE_SCHEMA, "async_set_dhw_mode"
    )
    platform.async_register_entity_service(
        SVC_RESET_DHW_MODE, {}, "async_reset_dhw_mode"
    )
    platform.async_register_entity_service(
        SVC_SET_DHW_PARAMS, SVC_SET_DHW_PARAMS_SCHEMA, "async_set_dhw_params"
    )
    platform.async_register_entity_service(
        SVC_RESET_DHW_PARAMS, {}, "async_reset_dhw_params"
    )
    platform.async_register_entity_service(
        SVC_GET_DHW_SCHEDULE, {}, "async_get_dhw_schedule"
    )
    platform.async_register_entity_service(
        SVC_SET_DHW_SCHEDULE, SVC_SET_DHW_SCHEDULE_SCHEMA, "async_set_dhw_schedule"
    )
=======
    if discovery_info is None:
        return

    broker: RamsesBroker = hass.data[DOMAIN][BROKER]

    if not broker._services.get(PLATFORM):
        broker._services[PLATFORM] = True
        platform: EntityPlatform = async_get_current_platform()

        platform.async_register_entity_service(
            SVC_PUT_DHW_TEMP, SCH_PUT_DHW_TEMP, "fake_dhw_temp"
        )
        platform.async_register_entity_service(SVC_SET_DHW_BOOST, {}, "set_dhw_boost")
        platform.async_register_entity_service(
            SVC_SET_DHW_MODE, SCH_SET_DHW_MODE, "set_dhw_mode"
        )
        platform.async_register_entity_service(SVC_RESET_DHW_MODE, {}, "reset_dhw_mode")
        platform.async_register_entity_service(
            SVC_SET_DHW_PARAMS, SCH_SET_DHW_PARAMS, "set_dhw_params"
        )
        platform.async_register_entity_service(
            SVC_RESET_DHW_PARAMS, {}, "reset_dhw_params"
        )
        platform.async_register_entity_service(
            SVC_GET_DHW_SCHEDULE, {}, "async_get_dhw_schedule"
        )
        platform.async_register_entity_service(
            SVC_SET_DHW_SCHEDULE, SCH_SET_DHW_SCHEDULE, "async_set_dhw_schedule"
        )
>>>>>>> 9b17a4ce

    @callback
    def add_devices(devices: list[DhwZone]) -> None:
        entities = [
            RamsesWaterHeater(
                broker, device, RamsesWaterHeaterEntityDescription(key="dhwzone")
            )
            for device in devices
        ]
        async_add_entities(entities)

    broker.async_register_platform(platform, add_devices)


class RamsesWaterHeater(RamsesEntity, WaterHeaterEntity):
    """Representation of a Rames DHW controller."""

    _device: DhwZone

    _attr_icon: str = "mdi:thermometer-lines"
    _attr_max_temp: float = StoredHw.MAX_SETPOINT
    _attr_min_temp: float = StoredHw.MIN_SETPOINT
    _attr_operation_list: list[str] = list(MODE_HA_TO_RAMSES)
    _attr_supported_features: int = (
        WaterHeaterEntityFeature.OPERATION_MODE
        | WaterHeaterEntityFeature.TARGET_TEMPERATURE
    )
    _attr_temperature_unit = UnitOfTemperature.CELSIUS

    def __init__(
        self,
        broker: RamsesBroker,
        device: DhwZone,
        entity_description: RamsesWaterHeaterEntityDescription,
    ) -> None:
        """Initialize a TCS DHW controller."""
        _LOGGER.info("Found DHW %r", device)
        super().__init__(broker, device, entity_description)

    @property
    def current_operation(self) -> str | None:
        """Return the current operating mode (Auto, On, or Off)."""
        try:
            mode = self._device.mode[SZ_MODE]
        except TypeError:
            return None  # unable to determine
        if mode == ZoneMode.SCHEDULE:
            return STATE_AUTO
        elif mode == ZoneMode.PERMANENT:
            return STATE_ON if self._device.mode[SZ_ACTIVE] else STATE_OFF
        else:  # there are a number of temporary modes
            return STATE_BOOST if self._device.mode[SZ_ACTIVE] else STATE_OFF

    @property
    def current_temperature(self) -> float | None:
        """Return the current temperature."""
        return self._device.temperature

    @property
    def extra_state_attributes(self) -> dict[str, Any]:
        """Return the integration-specific state attributes."""
        return super().extra_state_attributes | {
            "params": self._device.params,
            "mode": self._device.mode,
            "schedule": self._device.schedule,
            "schedule_version": self._device.schedule_version,
        }

    @property
    def is_away_mode_on(self) -> bool | None:
        """Return True if away mode is on."""
        try:
            return self._device.tcs.system_mode[SZ_SYSTEM_MODE] == SystemMode.AWAY
        except TypeError:
            return None  # unable to determine

    @property
    def name(self) -> str | None:
        """Return the name of the zone."""
        return self._device.name

    @property
    def target_temperature(self) -> float | None:
        """Return the temperature we try to reach."""
        return self._device.setpoint

    def set_operation_mode(self, operation_mode: str) -> None:
        """Set the operating mode of the water heater."""
        active = until = None  # for STATE_AUTO
        if operation_mode == STATE_BOOST:
            active = True
            until = dt.now() + timedelta(hours=1)
        elif operation_mode == STATE_OFF:
            active = False
        elif operation_mode == STATE_ON:
            active = True

        self.async_set_dhw_mode(
            mode=MODE_HA_TO_RAMSES[operation_mode], active=active, until=until
        )

    def set_temperature(self, temperature: float | None = None, **kwargs) -> None:
        """Set the target temperature of the water heater."""
        self.async_set_dhw_params(setpoint=temperature)

    @callback
    def fake_dhw_temp(self, temperature: float) -> None:
        """Cast the temperature of this water heater (if faked)."""

        self._device.sensor.temperature = temperature  # would accept None

    @callback
    def reset_dhw_mode(self) -> None:
        """Reset the operating mode of the water heater."""
        self._device.reset_mode()
        self.async_write_ha_state_delayed()

    @callback
    def reset_dhw_params(self) -> None:
        """Reset the configuration of the water heater."""
        self._device.reset_config()
        self.async_write_ha_state_delayed()

    @callback
    def set_dhw_boost(self) -> None:
        """Enable the water heater for an hour."""
        self._device.set_boost_mode()
        self.async_write_ha_state_delayed()

    @callback
    def set_dhw_mode(
        self,
        mode: str | None = None,
        active: bool | None = None,
        duration: timedelta | None = None,
        until: dt | None = None,
    ) -> None:
        """Set the (native) operating mode of the water heater."""
        if until is None and duration is not None:
            until = dt.now() + duration
        self._device.set_mode(mode=mode, active=active, until=until)
        self.async_write_ha_state_delayed()

    @callback
    def set_dhw_params(
        self,
        setpoint: float | None = None,
        overrun: int | None = None,
        differential: float | None = None,
    ) -> None:
        """Set the configuration of the water heater."""
        self._device.set_config(
            setpoint=setpoint,
            overrun=overrun,
            differential=differential,
        )
        self.async_write_ha_state_delayed()

    async def async_get_dhw_schedule(self, **kwargs) -> None:
        """Get the latest weekly schedule of the DHW."""
        # {{ state_attr('water_heater.stored_hw', 'schedule') }}
        await self._device.get_schedule()
        self.async_write_ha_state()

    async def async_set_dhw_schedule(self, schedule: str, **kwargs) -> None:
        """Set the weekly schedule of the DHW."""
        await self._device.set_schedule(json.loads(schedule))


_WaterHeaterEntityT: TypeAlias = type[RamsesWaterHeater]<|MERGE_RESOLUTION|>--- conflicted
+++ resolved
@@ -22,18 +22,12 @@
 from homeassistant.config_entries import ConfigEntry
 from homeassistant.const import UnitOfTemperature
 from homeassistant.core import HomeAssistant, callback
-<<<<<<< HEAD
-from homeassistant.helpers import config_validation as cv, entity_platform
-from homeassistant.helpers.entity_platform import AddEntitiesCallback
-=======
 from homeassistant.helpers import config_validation as cv
 from homeassistant.helpers.entity_platform import (
     AddEntitiesCallback,
     EntityPlatform,
     async_get_current_platform,
 )
-from homeassistant.helpers.typing import ConfigType, DiscoveryInfoType
->>>>>>> 9b17a4ce
 
 from . import RamsesEntity, RamsesEntityDescription
 from .broker import RamsesBroker
@@ -124,62 +118,26 @@
 ) -> None:
     """Set up the water heater platform."""
     broker: RamsesBroker = hass.data[DOMAIN][entry.entry_id]
-    platform = entity_platform.async_get_current_platform()
-
-<<<<<<< HEAD
-    platform.async_register_entity_service(
-        SVC_PUT_DHW_TEMP, SVC_PUT_DHW_TEMP_SCHEMA, "async_put_dhw_temp"
-    )
-    platform.async_register_entity_service(SVC_SET_DHW_BOOST, {}, "async_set_dhw_boost")
-    platform.async_register_entity_service(
-        SVC_SET_DHW_MODE, SVC_SET_DHW_MODE_SCHEMA, "async_set_dhw_mode"
-    )
-    platform.async_register_entity_service(
-        SVC_RESET_DHW_MODE, {}, "async_reset_dhw_mode"
-    )
-    platform.async_register_entity_service(
-        SVC_SET_DHW_PARAMS, SVC_SET_DHW_PARAMS_SCHEMA, "async_set_dhw_params"
-    )
-    platform.async_register_entity_service(
-        SVC_RESET_DHW_PARAMS, {}, "async_reset_dhw_params"
-    )
+    platform: EntityPlatform = async_get_current_platform()
+
+    platform.async_register_entity_service(
+        SVC_PUT_DHW_TEMP, SCH_PUT_DHW_TEMP, "fake_dhw_temp"
+    )
+    platform.async_register_entity_service(SVC_SET_DHW_BOOST, {}, "set_dhw_boost")
+    platform.async_register_entity_service(
+        SVC_SET_DHW_MODE, SCH_SET_DHW_MODE, "set_dhw_mode"
+    )
+    platform.async_register_entity_service(SVC_RESET_DHW_MODE, {}, "reset_dhw_mode")
+    platform.async_register_entity_service(
+        SVC_SET_DHW_PARAMS, SCH_SET_DHW_PARAMS, "set_dhw_params"
+    )
+    platform.async_register_entity_service(SVC_RESET_DHW_PARAMS, {}, "reset_dhw_params")
     platform.async_register_entity_service(
         SVC_GET_DHW_SCHEDULE, {}, "async_get_dhw_schedule"
     )
     platform.async_register_entity_service(
-        SVC_SET_DHW_SCHEDULE, SVC_SET_DHW_SCHEDULE_SCHEMA, "async_set_dhw_schedule"
-    )
-=======
-    if discovery_info is None:
-        return
-
-    broker: RamsesBroker = hass.data[DOMAIN][BROKER]
-
-    if not broker._services.get(PLATFORM):
-        broker._services[PLATFORM] = True
-        platform: EntityPlatform = async_get_current_platform()
-
-        platform.async_register_entity_service(
-            SVC_PUT_DHW_TEMP, SCH_PUT_DHW_TEMP, "fake_dhw_temp"
-        )
-        platform.async_register_entity_service(SVC_SET_DHW_BOOST, {}, "set_dhw_boost")
-        platform.async_register_entity_service(
-            SVC_SET_DHW_MODE, SCH_SET_DHW_MODE, "set_dhw_mode"
-        )
-        platform.async_register_entity_service(SVC_RESET_DHW_MODE, {}, "reset_dhw_mode")
-        platform.async_register_entity_service(
-            SVC_SET_DHW_PARAMS, SCH_SET_DHW_PARAMS, "set_dhw_params"
-        )
-        platform.async_register_entity_service(
-            SVC_RESET_DHW_PARAMS, {}, "reset_dhw_params"
-        )
-        platform.async_register_entity_service(
-            SVC_GET_DHW_SCHEDULE, {}, "async_get_dhw_schedule"
-        )
-        platform.async_register_entity_service(
-            SVC_SET_DHW_SCHEDULE, SCH_SET_DHW_SCHEDULE, "async_set_dhw_schedule"
-        )
->>>>>>> 9b17a4ce
+        SVC_SET_DHW_SCHEDULE, SCH_SET_DHW_SCHEDULE, "async_set_dhw_schedule"
+    )
 
     @callback
     def add_devices(devices: list[DhwZone]) -> None:
