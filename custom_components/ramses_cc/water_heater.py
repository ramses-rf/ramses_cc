--- conflicted
+++ resolved
@@ -29,33 +29,8 @@
 
 from . import RamsesEntity, RamsesEntityDescription
 from .broker import RamsesBroker
-<<<<<<< HEAD
-from .const import (
-    ATTR_ACTIVE,
-    ATTR_DIFFERENTIAL,
-    ATTR_DURATION,
-    ATTR_MODE,
-    ATTR_OVERRUN,
-    ATTR_SCHEDULE,
-    ATTR_SETPOINT,
-    ATTR_UNTIL,
-    DOMAIN,
-    SVC_GET_DHW_SCHEDULE,
-    SVC_PUT_DHW_TEMP,
-    SVC_RESET_DHW_MODE,
-    SVC_RESET_DHW_PARAMS,
-    SVC_SET_DHW_BOOST,
-    SVC_SET_DHW_MODE,
-    SVC_SET_DHW_PARAMS,
-    SVC_SET_DHW_SCHEDULE,
-    SystemMode,
-    ZoneMode,
-)
-from .schemas import SCH_PUT_DHW_TEMP
-=======
-from .const import BROKER, DOMAIN, SystemMode, ZoneMode
+from .const import DOMAIN, SystemMode, ZoneMode
 from .schemas import SVCS_WATER_HEATER, SVCS_WATER_HEATER_ASYNC
->>>>>>> 0db48dae
 
 
 @dataclass(kw_only=True)
@@ -86,41 +61,11 @@
     broker: RamsesBroker = hass.data[DOMAIN][entry.entry_id]
     platform: EntityPlatform = async_get_current_platform()
 
-<<<<<<< HEAD
-    platform.async_register_entity_service(
-        SVC_PUT_DHW_TEMP, SCH_PUT_DHW_TEMP, "fake_dhw_temp"
-    )
-    platform.async_register_entity_service(SVC_SET_DHW_BOOST, {}, "set_dhw_boost")
-    platform.async_register_entity_service(
-        SVC_SET_DHW_MODE, SCH_SET_DHW_MODE, "set_dhw_mode"
-    )
-    platform.async_register_entity_service(SVC_RESET_DHW_MODE, {}, "reset_dhw_mode")
-    platform.async_register_entity_service(
-        SVC_SET_DHW_PARAMS, SCH_SET_DHW_PARAMS, "set_dhw_params"
-    )
-    platform.async_register_entity_service(SVC_RESET_DHW_PARAMS, {}, "reset_dhw_params")
-    platform.async_register_entity_service(
-        SVC_GET_DHW_SCHEDULE, {}, "async_get_dhw_schedule"
-    )
-    platform.async_register_entity_service(
-        SVC_SET_DHW_SCHEDULE, SCH_SET_DHW_SCHEDULE, "async_set_dhw_schedule"
-    )
-=======
-    if discovery_info is None:
-        return
-
-    broker: RamsesBroker = hass.data[DOMAIN][BROKER]
-
-    if not broker._services.get(PLATFORM):
-        broker._services[PLATFORM] = True
-        platform: EntityPlatform = async_get_current_platform()
-
-        for k, v in SVCS_WATER_HEATER.items():
-            platform.async_register_entity_service(k, v, k)
-
-        for k, v in SVCS_WATER_HEATER_ASYNC.items():
-            platform.async_register_entity_service(k, v, f"async_{k}")
->>>>>>> 0db48dae
+    for k, v in SVCS_WATER_HEATER.items():
+        platform.async_register_entity_service(k, v, k)
+
+    for k, v in SVCS_WATER_HEATER_ASYNC.items():
+        platform.async_register_entity_service(k, v, f"async_{k}")
 
     @callback
     def add_devices(devices: list[DhwZone]) -> None:
