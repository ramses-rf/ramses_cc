--- conflicted
+++ resolved
@@ -29,13 +29,8 @@
 
 from . import RamsesEntity, RamsesEntityDescription
 from .broker import RamsesBroker
-<<<<<<< HEAD
 from .const import DOMAIN, SystemMode, ZoneMode
-from .schemas import SVCS_WATER_HEATER, SVCS_WATER_HEATER_ASYNC
-=======
-from .const import BROKER, DOMAIN, SystemMode, ZoneMode
 from .schemas import SVCS_RAMSES_WATER_HEATER
->>>>>>> c1a9c323
 
 
 @dataclass(kw_only=True)
@@ -66,13 +61,9 @@
     broker: RamsesBroker = hass.data[DOMAIN][entry.entry_id]
     platform: EntityPlatform = async_get_current_platform()
 
-    for k, v in SVCS_WATER_HEATER.items():
-        platform.async_register_entity_service(k, v, k)
-
-    for k, v in SVCS_WATER_HEATER_ASYNC.items():
+    for k, v in SVCS_RAMSES_WATER_HEATER.items():
         platform.async_register_entity_service(k, v, f"async_{k}")
 
-<<<<<<< HEAD
     @callback
     def add_devices(devices: list[DhwZone]) -> None:
         entities = [
@@ -84,14 +75,6 @@
             for device in devices
         ]
         async_add_entities(entities)
-=======
-    if not broker._services.get(PLATFORM):
-        broker._services[PLATFORM] = True
-        platform: EntityPlatform = async_get_current_platform()
-
-        for k, v in SVCS_RAMSES_WATER_HEATER.items():
-            platform.async_register_entity_service(k, v, f"async_{k}")
->>>>>>> c1a9c323
 
     broker.async_register_platform(platform, add_devices)
 
