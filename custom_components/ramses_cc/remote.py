"""Support for RAMSES HVAC RF remotes."""
from __future__ import annotations

import asyncio
from collections.abc import Iterable
from dataclasses import dataclass
from datetime import datetime as dt, timedelta
import logging
from typing import Any, TypeAlias

from ramses_rf.device.hvac import HvacRemote
<<<<<<< HEAD
from ramses_tx import Command, Priority
=======
from ramses_rf.entity_base import Entity as RamsesRFEntity
from ramses_tx.command import Command
from ramses_tx.const import Priority
>>>>>>> c1a9c323

from homeassistant.components.remote import (
    RemoteEntity,
    RemoteEntityDescription,
    RemoteEntityFeature,
)
from homeassistant.config_entries import ConfigEntry
from homeassistant.core import Event, HomeAssistant, callback
from homeassistant.helpers.entity_platform import (
    AddEntitiesCallback,
    EntityPlatform,
    async_get_current_platform,
)

from . import RamsesEntity, RamsesEntityDescription
from .broker import RamsesBroker
from .const import DOMAIN
from .schemas import (
    DEFAULT_DELAY_SECS,
    DEFAULT_NUM_REPEATS,
    DEFAULT_TIMEOUT,
    SVCS_RAMSES_REMOTE,
)


@dataclass(kw_only=True)
class RamsesRemoteEntityDescription(RamsesEntityDescription, RemoteEntityDescription):
    """Class describing Ramses remote entities."""


_LOGGER = logging.getLogger(__name__)


async def async_setup_entry(
    hass: HomeAssistant, entry: ConfigEntry, async_add_entities: AddEntitiesCallback
) -> None:
<<<<<<< HEAD
    """Set up the remote platform."""
    broker: RamsesBroker = hass.data[DOMAIN][entry.entry_id]
    platform: EntityPlatform = async_get_current_platform()

    for k, v in SVCS_REMOTE_ASYNC.items():
        platform.async_register_entity_service(k, v, f"async_{k}")

    @callback
    def add_devices(devices: list[HvacRemote]) -> None:
        entities = [
            RamsesRemote(
                broker, device, RamsesRemoteEntityDescription(key="remote", name=None)
            )
            for device in devices
        ]
        async_add_entities(entities)
=======
    """Create remotes for HVAC."""

    if discovery_info is None:
        return

    broker: RamsesBroker = hass.data[DOMAIN][BROKER]

    if not broker._services.get(PLATFORM):
        broker._services[PLATFORM] = True
        platform: EntityPlatform = async_get_current_platform()

        for k, v in SVCS_RAMSES_REMOTE.items():
            platform.async_register_entity_service(k, v, f"async_{k}")
>>>>>>> c1a9c323

    broker.async_register_platform(platform, add_devices)


class RamsesRemote(RamsesEntity, RemoteEntity):
    """Representation of a generic sensor."""

    _device: HvacRemote

    _attr_assumed_state: bool = True
    _attr_supported_features: int = (
        RemoteEntityFeature.LEARN_COMMAND | RemoteEntityFeature.DELETE_COMMAND
    )

    def __init__(
        self,
        broker: RamsesBroker,
        device: HvacRemote,
        entity_description: RamsesRemoteEntityDescription,
    ) -> None:
        """Initialize a HVAC remote."""
        _LOGGER.info("Found %r", device)
        super().__init__(broker, device, entity_description)

        self.entity_id = f"{DOMAIN}.{device.id}"

        self._attr_is_on = True
        self._commands: dict[str, str] = broker._remotes.get(device.id, {})

    @property
    def extra_state_attributes(self) -> dict[str, Any]:
        """Return the integration-specific state attributes."""
        return super().extra_state_attributes | {"commands": self._commands}

    async def async_delete_command(
        self,
        command: Iterable[str] | str,
        **kwargs: Any,
    ) -> None:
        """Delete commands from the database.

        service: remote.delete_command
        data:
          command: boost
        target:
          entity_id: remote.device_id
        """

        # HACK to make ramses_cc call work as per HA service call
        command = [command] if isinstance(command, str) else list(command)
        # if len(command) != 1:
        #     raise TypeError("must be exactly one command to delete")

        assert not kwargs, kwargs  # TODO: remove me

        self._commands = {k: v for k, v in self._commands.items() if k not in command}

    async def async_learn_command(
        self,
        command: Iterable[str] | str,
        timeout: int = DEFAULT_TIMEOUT,
        **kwargs: Any,
    ) -> None:
        """Learn a command from a device (remote) and add to the database.

        service: remote.learn_command
        data:
          command: boost
          timeout: 3
        target:
          entity_id: remote.device_id
        """

        # HACK to make ramses_cc call work as per HA service call
        command = [command] if isinstance(command, str) else list(command)
        if len(command) != 1:
            raise TypeError("must be exactly one command to learn")

        assert not kwargs, kwargs  # TODO: remove me

        if command[0] in self._commands:
            await self.async_delete_command(command)

        @callback
        def event_filter(event: Event) -> bool:
            """Return True if the listener callable should run."""
            codes = ("22F1", "22F3", "22F7")
            return event.data["src"] == self._device.id and event.data["code"] in codes

        @callback
        def listener(event: Event) -> None:
            """Save the command to storage."""
            # if event.data["packet"] in self._commands.values():  # TODO
            #     raise DuplicateError
            self._commands[command[0]] = event.data["packet"]

        with self._broker._sem:
            self._broker.learn_device_id = self._device.id
            remove_listener = self.hass.bus.async_listen(
                f"{DOMAIN}_learn", listener, event_filter
            )

            dt_expires = dt.now() + timedelta(seconds=timeout)
            while dt.now() < dt_expires:
                await asyncio.sleep(0.005)
                if self._commands.get(command[0]):
                    break

            self._broker.learn_device_id = None
            remove_listener()

    async def async_send_command(
        self,
        command: Iterable[str] | str,
        num_repeats: int = DEFAULT_NUM_REPEATS,
        delay_secs: float = DEFAULT_DELAY_SECS,
        hold_seconds: None = None,
        **kwargs: Any,
    ) -> None:
        """Send commands from a device (remote).

        service: remote.send_command
        data:
          command: boost
          delay_secs: 0.05
          num_repeats: 3
        target:
          entity_id: remote.device_id
        """

        # HACK to make ramses_cc call work as per HA service call
        command = [command] if isinstance(command, str) else list(command)
        if len(command) != 1:
            raise TypeError("must be exactly one command to send")

        if hold_seconds is not None:
            raise TypeError("hold_seconds is not supported")

        assert not kwargs, kwargs  # TODO: remove me

        if command[0] not in self._commands:
            raise LookupError(f"command '{command[0]}' is not known")

        if not self._device.is_faked:  # have to check here, as not using device method
            raise TypeError(f"{self._device.id} is not configured for faking")

        cmd = Command(self._commands[command[0]])
        for x in range(num_repeats):  # TODO: use ramses_rf's QoS
            if x != 0:
                await asyncio.sleep(delay_secs)
            self._broker.client.send_cmd(cmd, priority=Priority.HIGH)

        await self._broker.async_update()


_RemoteEntityT: TypeAlias = type[RamsesRemote]<|MERGE_RESOLUTION|>--- conflicted
+++ resolved
@@ -9,13 +9,8 @@
 from typing import Any, TypeAlias
 
 from ramses_rf.device.hvac import HvacRemote
-<<<<<<< HEAD
-from ramses_tx import Command, Priority
-=======
-from ramses_rf.entity_base import Entity as RamsesRFEntity
 from ramses_tx.command import Command
 from ramses_tx.const import Priority
->>>>>>> c1a9c323
 
 from homeassistant.components.remote import (
     RemoteEntity,
@@ -52,12 +47,11 @@
 async def async_setup_entry(
     hass: HomeAssistant, entry: ConfigEntry, async_add_entities: AddEntitiesCallback
 ) -> None:
-<<<<<<< HEAD
     """Set up the remote platform."""
     broker: RamsesBroker = hass.data[DOMAIN][entry.entry_id]
     platform: EntityPlatform = async_get_current_platform()
 
-    for k, v in SVCS_REMOTE_ASYNC.items():
+    for k, v in SVCS_RAMSES_REMOTE.items():
         platform.async_register_entity_service(k, v, f"async_{k}")
 
     @callback
@@ -69,21 +63,6 @@
             for device in devices
         ]
         async_add_entities(entities)
-=======
-    """Create remotes for HVAC."""
-
-    if discovery_info is None:
-        return
-
-    broker: RamsesBroker = hass.data[DOMAIN][BROKER]
-
-    if not broker._services.get(PLATFORM):
-        broker._services[PLATFORM] = True
-        platform: EntityPlatform = async_get_current_platform()
-
-        for k, v in SVCS_RAMSES_REMOTE.items():
-            platform.async_register_entity_service(k, v, f"async_{k}")
->>>>>>> c1a9c323
 
     broker.async_register_platform(platform, add_devices)
 
