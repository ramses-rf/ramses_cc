--- conflicted
+++ resolved
@@ -166,15 +166,9 @@
     _attr_supported_features: int = ClimateEntityFeature.PRESET_MODE
     _attr_temperature_unit: str = UnitOfTemperature.CELSIUS
 
-<<<<<<< HEAD
-    def __init__(self, broker, device) -> None:
+    def __init__(self, broker: RamsesBroker, device) -> None:
         """Initialize a TCS controller."""
         _LOGGER.info("Found controller %r", device)
-=======
-    def __init__(self, broker: RamsesBroker, device) -> None:
-        """Initialize a TCS Controller."""
-        _LOGGER.info("Found a Controller: %r", device)
->>>>>>> 3aa5f06a
         super().__init__(broker, device)
 
     @property
@@ -315,15 +309,9 @@
     _attr_target_temperature_step: float = PRECISION_TENTHS
     _attr_temperature_unit: str = UnitOfTemperature.CELSIUS
 
-<<<<<<< HEAD
-    def __init__(self, broker, device) -> None:
+    def __init__(self, broker: RamsesBroker, device) -> None:
         """Initialize a TCS zone."""
         _LOGGER.info("Found zone %r", device)
-=======
-    def __init__(self, broker: RamsesBroker, device) -> None:
-        """Initialize a TCS Zone."""
-        _LOGGER.info("Found a Zone: %r", device)
->>>>>>> 3aa5f06a
         super().__init__(broker, device)
 
     @property
@@ -515,16 +503,9 @@
     )
     _attr_temperature_unit: str = UnitOfTemperature.CELSIUS
 
-<<<<<<< HEAD
-    def __init__(self, broker, device) -> None:
-        """Initialize a Ramses hvac."""
-        _LOGGER.info("Found HVAC %r", device)
-=======
     def __init__(self, broker: RamsesBroker, device) -> None:
         """Initialize a HVAC system."""
-        _LOGGER.info("Found a HVAC system: %r", device)
-
->>>>>>> 3aa5f06a
+        _LOGGER.info("Found HVAC %r", device)
         super().__init__(broker, device)
 
     @property
