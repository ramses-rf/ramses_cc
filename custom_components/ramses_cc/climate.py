--- conflicted
+++ resolved
@@ -268,27 +268,17 @@
         "async_set_zone_schedule",
     )
 
-<<<<<<< HEAD
     @callback
     def add_devices(devices: list[Evohome | Zone | HvacVentilator]) -> None:
         entities = [
             (description.entity_class)(broker, device, description)
             for device in devices
             for description in CLIMATE_DESCRIPTIONS
-            if isinstance(device, description.rf_class)
+            if isinstance(device, description.ramses_class)
         ]
         async_add_entities(entities)
 
     broker.async_register_platform(platform, add_devices)
-=======
-    entities = [
-        description.entity_class(broker, device, description)
-        for device in discovery_info["devices"]
-        for description in CLIMATE_DESCRIPTIONS
-        if isinstance(device, description.ramses_class)
-    ]
-    async_add_entities(entities)
->>>>>>> d4379f57
 
 
 class RamsesController(RamsesEntity, ClimateEntity):
