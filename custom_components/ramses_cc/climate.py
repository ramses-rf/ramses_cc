--- conflicted
+++ resolved
@@ -114,27 +114,14 @@
     @callback
     def add_devices(devices: list[Evohome | Zone | HvacVentilator]) -> None:
         entities = [
-            (description.entity_class)(broker, device, description)
+            description.ramses_cc_class(broker, device, description)
             for device in devices
             for description in CLIMATE_DESCRIPTIONS
-            if isinstance(device, description.ramses_class)
+            if isinstance(device, description.ramses_rf_class)
         ]
         async_add_entities(entities)
 
-<<<<<<< HEAD
     broker.async_register_platform(platform, add_devices)
-=======
-        for k, v in SVCS_RAMSES_CLIMATE.items():
-            platform.async_register_entity_service(k, v, f"async_{k}")
-
-    entities = [
-        description.ramses_cc_class(broker, device, description)
-        for device in discovery_info["devices"]
-        for description in CLIMATE_DESCRIPTIONS
-        if isinstance(device, description.ramses_rf_class)
-    ]
-    async_add_entities(entities)
->>>>>>> a4714409
 
 
 class RamsesController(RamsesEntity, ClimateEntity):
@@ -549,31 +536,21 @@
 
 CLIMATE_DESCRIPTIONS: tuple[RamsesClimateEntityDescription, ...] = (
     RamsesClimateEntityDescription(
-<<<<<<< HEAD
         key="controller",
         name=None,
-        ramses_class=Evohome,
-        entity_class=RamsesController,
+        ramses_rf_class=Evohome,
+        ramses_cc_class=RamsesController,
     ),
     RamsesClimateEntityDescription(
         key="zone",
         name=None,
-        ramses_class=Zone,
-        entity_class=RamsesZone,
+        ramses_rf_class=Zone,
+        ramses_cc_class=RamsesZone,
     ),
     RamsesClimateEntityDescription(
         key="hvac",
         name=None,
-        ramses_class=HvacVentilator,
-        entity_class=RamsesHvac,
-=======
-        key="controller", ramses_cc_class=RamsesController, ramses_rf_class=Evohome
-    ),
-    RamsesClimateEntityDescription(
-        key="zone", ramses_cc_class=RamsesZone, ramses_rf_class=Zone
-    ),
-    RamsesClimateEntityDescription(
-        key="hvac", ramses_cc_class=RamsesHvac, ramses_rf_class=HvacVentilator
->>>>>>> a4714409
+        ramses_rf_class=HvacVentilator,
+        ramses_cc_class=RamsesHvac,
     ),
 )