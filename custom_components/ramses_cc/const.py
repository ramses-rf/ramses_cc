"""Constants for RAMSES integration."""

from __future__ import annotations

from enum import StrEnum
from typing import Final

DOMAIN: Final = "ramses_cc"

STORAGE_VERSION: Final[int] = 1
STORAGE_KEY: Final = DOMAIN
<<<<<<< HEAD

BROKER: Final[str] = "broker"

# Dispatcher signals
SIGNAL_UPDATE: Final = f"{DOMAIN}_update"

# Config
CONF_ADVANCED_FEATURES: Final[str] = "advanced_features"
CONF_COMMANDS: Final[str] = "commands"
CONF_DEV_MODE: Final[str] = "dev_mode"
CONF_MESSAGE_EVENTS: Final[str] = "message_events"
CONF_RAMSES_RF: Final[str] = "ramses_rf"
CONF_SCHEMA: Final[str] = "schema"
CONF_SEND_PACKET: Final[str] = "send_packet"
CONF_UNKNOWN_CODES: Final[str] = "unknown_codes"
=======

# Dispatcher signals
SIGNAL_NEW_DEVICES: Final = f"{DOMAIN}_new_devices_" + "{}"
SIGNAL_UPDATE: Final = f"{DOMAIN}_update"

# Config
CONF_ADVANCED_FEATURES: Final = "advanced_features"
CONF_COMMANDS: Final = "commands"
CONF_DEV_MODE: Final = "dev_mode"
CONF_MESSAGE_EVENTS: Final = "message_events"
CONF_RAMSES_RF: Final = "ramses_rf"
CONF_SCHEMA: Final = "schema"
CONF_SEND_PACKET: Final = "send_packet"
CONF_UNKNOWN_CODES: Final = "unknown_codes"
>>>>>>> e90beb87

# State
SZ_CLIENT_STATE: Final = "client_state"
SZ_PACKETS: Final = "packets"
SZ_REMOTES: Final = "remotes"

# Entity/service attributes
ATTR_ACTIVE: Final = "active"
ATTR_ACTIVE_FAULT: Final = "active_fault"
ATTR_ACTUATOR: Final = "enabled"
ATTR_BATTERY: Final = "battery_low"
ATTR_BATTERY_LEVEL: Final = "battery_level"
ATTR_CO2_LEVEL: Final = "co2_level"
ATTR_COMMAND: Final = "command"
ATTR_DELAY_SECS: Final = "delay_secs"
ATTR_DEVICE_ID: Final = "device_id"
ATTR_DIFFERENTIAL: Final = "differential"
ATTR_DURATION: Final = "duration"
ATTR_FAN_RATE: Final = "fan_rate"
ATTR_FAULT_LOG: Final = "fault_log"
ATTR_HEAT_DEMAND: Final = "heat_demand"
ATTR_HUMIDITY: Final = "relative_humidity"
ATTR_INDOOR_HUMIDITY: Final = "indoor_humidity"
ATTR_LATEST_EVENT: Final = "latest_event"
ATTR_LATEST_FAULT: Final = "latest_fault"
ATTR_LOCAL_OVERRIDE: Final = "local_override"
ATTR_MAX_TEMP: Final = "max_temp"
ATTR_MIN_TEMP: Final = "min_temp"
ATTR_MODE: Final = "mode"
ATTR_MULTIROOM: Final = "multiroom_mode"
ATTR_NUM_REPEATS: Final = "num_repeats"
ATTR_OPENWINDOW: Final = "openwindow_function"
ATTR_OVERRUN: Final = "overrun"
ATTR_PERIOD: Final = "period"
ATTR_RELAY_DEMAND: Final = "relay_demand"
ATTR_SCHEDULE: Final = "schedule"
ATTR_SETPOINT: Final = "setpoint"
ATTR_SYSTEM_MODE: Final = "system_mode"
ATTR_TEMPERATURE: Final = "temperature"
ATTR_TIMEOUT: Final = "timeout"
ATTR_UNTIL: Final = "until"
ATTR_WINDOW: Final = "window_open"
ATTR_WORKING_SCHEMA: Final = "working_schema"

# Unofficial presets
PRESET_CUSTOM: Final = "custom"
PRESET_TEMPORARY: Final = "temporary"
PRESET_PERMANENT: Final = "permanent"


# Volume Flow Rate units, these specific unit are not defined in HA v2024.1
class UnitOfVolumeFlowRate(StrEnum):
    """Volume flow rate units (defined by integration)."""

    LITERS_PER_MINUTE: Final = "L/min"
    LITERS_PER_SECOND: Final = "L/s"


class SystemMode(StrEnum):
    """System modes."""

    AUTO: Final = "auto"
    AWAY: Final = "away"
    CUSTOM: Final = "custom"
    DAY_OFF: Final = "day_off"
    DAY_OFF_ECO: Final = "day_off_eco"  # set to Eco when DayOff ends
    ECO_BOOST: Final = "eco_boost"  # Eco, or Boost
    HEAT_OFF: Final = "heat_off"
    RESET: Final = "auto_with_reset"


class ZoneMode(StrEnum):
    """Zone modes."""

    SCHEDULE: Final = "follow_schedule"
    ADVANCED: Final = "advanced_override"  # until the next setpoint
    PERMANENT: Final = "permanent_override"  # indefinitely
    COUNTDOWN: Final = "countdown_override"  # for a number of minutes (max 1,215)
    TEMPORARY: Final = "temporary_override"  # until a given date/time<|MERGE_RESOLUTION|>--- conflicted
+++ resolved
@@ -9,26 +9,10 @@
 
 STORAGE_VERSION: Final[int] = 1
 STORAGE_KEY: Final = DOMAIN
-<<<<<<< HEAD
 
-BROKER: Final[str] = "broker"
+BROKER: Final = "broker"
 
 # Dispatcher signals
-SIGNAL_UPDATE: Final = f"{DOMAIN}_update"
-
-# Config
-CONF_ADVANCED_FEATURES: Final[str] = "advanced_features"
-CONF_COMMANDS: Final[str] = "commands"
-CONF_DEV_MODE: Final[str] = "dev_mode"
-CONF_MESSAGE_EVENTS: Final[str] = "message_events"
-CONF_RAMSES_RF: Final[str] = "ramses_rf"
-CONF_SCHEMA: Final[str] = "schema"
-CONF_SEND_PACKET: Final[str] = "send_packet"
-CONF_UNKNOWN_CODES: Final[str] = "unknown_codes"
-=======
-
-# Dispatcher signals
-SIGNAL_NEW_DEVICES: Final = f"{DOMAIN}_new_devices_" + "{}"
 SIGNAL_UPDATE: Final = f"{DOMAIN}_update"
 
 # Config
@@ -40,7 +24,6 @@
 CONF_SCHEMA: Final = "schema"
 CONF_SEND_PACKET: Final = "send_packet"
 CONF_UNKNOWN_CODES: Final = "unknown_codes"
->>>>>>> e90beb87
 
 # State
 SZ_CLIENT_STATE: Final = "client_state"
