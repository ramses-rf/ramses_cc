#
# integration-wide service action calls
# See for UI translated strings ./translations/lang.json

bind_device:
  # Bind a Device
  fields:
    device_id:
      # The device id of the supplicant.
      example: 03:123456
      required: true

    offer:
      # The command_code / domain_idx pairs for the binding offer.
      example: '{"30C9": "00"}'
      required: true

    confirm:
      # The command_code / domain_idx pairs for the binding confirmation, if required.
      required: false

    device_info:
      # The device_info command of the supplicant (needed to complete some bindings).
      required: false


force_update:
  # Immediately update the system state, without waiting for the next scheduled update.

# FAN parameter service calls (HVAC devices)

get_fan_param:
<<<<<<< HEAD
  description: "Request the current value of a specific configuration parameter (2411) from a FAN device."
  target:
    entity:
      - integration: ramses_cc
        domain: climate

=======
>>>>>>> 198a4063
  fields:
    param_id:
      example: '"31"'
      required: true
      selector:
        text:
    from_id:
      example: '"18:123456"'
      required: false
      selector:
        text:

set_fan_param:
<<<<<<< HEAD
  description: "Set the value of a specific configuration parameter (2411) on a FAN device."
  target:
    entity:
      - integration: ramses_cc
        domain: climate

=======
>>>>>>> 198a4063
  fields:
    param_id:
      example: '"31"'
      required: true
      selector:
        text:
    value:
      example: '"5"'
      required: true
      selector:
        text:
    from_id:
      example: '"18:123456"'
      required: false
      selector:
        text:

update_fan_params:
<<<<<<< HEAD
  description: "Request all available configuration parameters (2411) from a FAN. This will update all parameter entities for the device."
  target:
    entity:
      - integration: ramses_cc
        domain: climate

=======
>>>>>>> 198a4063
  fields:
    from_id:
      example: '"18:123456"'
      required: false
      selector:
        text:

send_packet:
  # Send a completely bespoke RAMSES II command packet from the gateway.
  fields:
    device_id:
      example: 01:123456
      required: true

    from_id:
      example: 18:123456
      required: false

    verb:
      example: RQ
      required: true

    code:
      example: 1F09
      required: true

    payload:
      example: '"00"'
      required: true


#
# evohome controller service calls (CH/DHW)

get_system_faults:
  # Get the Fault log of a TCS (Controller)

  target:
    entity:
      - integration: ramses_cc
        domain: climate
        # The entity_id of the evohome Controller (TCS, temperature control system).
        # NB: Most of this integration's climate entities are not Controllers
        # (such entities, e.g. zones, will raise an AttributeError).

  fields:
    num_entries:
      # Number of log entries
      example: 8
      selector:
        number:
          min: 1
          max: 64
          step: 1
          # unit_of_measurement: entries
          mode: slider


reset_system_mode:
  #Fully reset the Mode of a TCS (Controller)

  target:
    entity:
      - integration: ramses_cc
        domain: climate


set_system_mode:
  # Set the Mode of a TCS (Controller)

  target:
    entity:
      - integration: ramses_cc
        domain: climate

  fields:
    mode:
      # System Mode
      default: auto
      example: away
      required: true
      selector:
        select:
          mode: dropdown
          options:
            - auto
            - eco_boost
            - away
            - day_off
            - day_off_eco
            - heat_off
            - custom

    period:
      # Period (days)
      default: {days: 0}
      example: {days: 28}
      selector:
        duration:
          enable_day: true

    duration:
      # Duration (hours/minutes)
      default: {hours: 1}
      example: {hours: 2, minutes: 30}
      selector:
        duration:


#
# evohome zone service calls (CH/DHW)

get_zone_schedule:
  # Get the Weekly schedule of a Zone

  target:
    entity:
      - integration: ramses_cc
        domain: climate
        # NB: Some of this integration's climate entities are not Zones
        # (such entities, e.g. Controllers, will raise an AttributeError).


put_zone_temp:
  # Fake the Sensor temperature of a Zone


reset_zone_config:
  # Reset the Configuration of a Zone

  target:
    entity:
      - integration: ramses_cc
        domain: climate


reset_zone_mode:
  # Reset the Mode of a Zone

  target:
    entity:
      - integration: ramses_cc
        domain: climate


set_zone_config:
  # Set the Configuration of a Zone

  target:
    entity:
      - integration: ramses_cc
        domain: climate

  fields:
    min_temp:
      example: 5
      selector:
        number:
          min: 5
          max: 21
          step: 0.5
          unit_of_measurement: °C
          mode: slider

    max_temp:
      example: 30
      selector:
        number:
          min: 21
          max: 35
          step: 0.5
          unit_of_measurement: °C
          mode: slider


set_zone_mode:
  # Set the Mode of a Zone

  target:
    entity:
      - integration: ramses_cc
        domain: climate

  fields:
    mode:
      # Zone Mode
      default: follow_schedule
      example: advanced_override
      required: true
      selector:
        select:
          mode: dropdown
          options:
            - follow_schedule
            - advanced_override
            - permanent_override
            - temporary_override

    setpoint:
      example: 19.5
      selector:
        number:
          min: 5
          max: 35
          step: 0.5
          unit_of_measurement: °C
          mode: slider

    duration:
      default:
        hours: 1
        minutes: 30
      example: '{"hours": 1, "minutes": 30}'
      selector:
        duration:

    until:
      example: '"YYYY-MM-DD HH:MM:SS"'
      selector:
        datetime:


set_zone_schedule:
  # Set the Weekly schedule of a Zone

  target:
    entity:
      - integration: ramses_cc
        domain: climate

  fields:
    schedule:
      required: true
      selector:
        text:
          multiline: true


#
# evohome DHW service calls (CH/DHW)

get_dhw_schedule:
  # Get the Weekly schedule of a DHW

  target:
    entity:
      - integration: ramses_cc
        domain: water_heater


reset_dhw_mode:
  # Reset the Mode of a DHW

  target:
    entity:
      - integration: ramses_cc
        domain: water_heater


reset_dhw_params:
  # Reset the Configuration of a DHW

  target:
    entity:
      - integration: ramses_cc
        domain: water_heater


set_dhw_boost:
  # Start Boost mode for a DHW

  target:
    entity:
      - integration: ramses_cc
        domain: water_heater


set_dhw_mode:
  # Set the Mode of a DHW

  target:
    entity:
      - integration: ramses_cc
        domain: water_heater

  fields:
    mode:
      # DHW mode
      default: follow_schedule
      example: advanced_override
      required: true
      selector:
        select:
          mode: dropdown
          options:
            - follow_schedule
            - advanced_override
            - permanent_override
            - temporary_override

    active:
      # DHW state
      example: true
      selector:
        boolean:

    duration:
      default:
        hours: 1
        minutes: 30
      example: '{"hours": 1, "minutes": 30}'
      selector:
        duration:

    until:
      example: '"YYYY-MM-DD HH:MM:SS"'
      selector:
        datetime:


set_dhw_params:
  # Set the Configuration of a DHW

  target:
    entity:
      - integration: ramses_cc
        domain: water_heater

  fields:
    setpoint:
      example: 50.0
      selector:
        number:
          min: 35
          max: 85
          step: 0.5
          unit_of_measurement: °C
          mode: slider

    overrun:
      example: 5
      selector:
        number:
          min: 0
          max: 5
          step: 0.5
          mode: slider

    differential:
      example: 1
      selector:
        number:
          min: 5
          max: 21
          step: 0.5
          unit_of_measurement: °C
          mode: slider


set_dhw_schedule:
  # Set the Weekly schedule of a DHW

  target:
    entity:
      - integration: ramses_cc
        domain: water_heater

  fields:
    schedule:
      required: true
      selector:
        text:
          multiline: true



# faked entity service calls

fake_zone_temp:
  # Fake a Room temperature

  target:
    entity:
      - integration: ramses_cc
        domain: climate

  fields:
    temperature:
      required: true
      example: 21.3
      selector:
        number:
          unit_of_measurement: °C
          min: -20
          max: 60
          step: 0.5
          mode: slider


fake_dhw_temp:
  # Fake a Stored DHW temperature

  target:
    entity:
      - integration: ramses_cc
        domain: water_heater

  fields:
    temperature:
      required: true
      example: 63.4
      selector:
        number:
          unit_of_measurement: °C
          min: 0
          max: 99
          step: 0.5
          mode: slider


#
# faked sensor service calls

put_room_temp:
  # Announce a Room temperature

  target:
    entity:
      - integration: ramses_cc
        domain: sensor
        device_class: temperature

  fields:
    temperature:
      required: true
      example: 21.3
      selector:
        number:
          unit_of_measurement: °C
          min: -20
          max: 60
          step: 0.5
          mode: slider


put_dhw_temp:
  # Announce a Stored DHW temperature

  target:
    entity:
      - integration: ramses_cc
        domain: sensor
        device_class: dhw_temp

  fields:
    temperature:
      required: true
      example: 63.4
      selector:
        number:
          unit_of_measurement: °C
          min: 0
          max: 99
          step: 0.5
          mode: slider


put_co2_level:
  # Announce an Indoor CO2 level

  target:
    entity:
      - integration: ramses_cc
        domain: sensor
        device_class: carbon_dioxide

  fields:
    co2_level:
      required: true
      example: 363
      selector:
        number:
          unit_of_measurement: ppm
          min: 300
          max: 9999
          step: 25
          mode: slider


put_indoor_humidity:
  # Announce an Indoor relative humidity

  target:
    entity:
      - integration: ramses_cc
        domain: sensor
        device_class: humidity

  fields:
    indoor_humidity:
      required: true
      example: 59.3
      selector:
        number:
          unit_of_measurement: '%'
          min: 0
          max: 100
          step: 0.5
          mode: slider


#
# faked remote service calls. Target is usually a HVAC device.

delete_command:
  # Delete a Remote command

  target:
    entity:
      - integration: ramses_cc
        domain: remote

  fields:
    command: &command_remote
      required: true
      example: Boost
      selector:
        text:


learn_command:
  # Learn a Remote command

  target:
    entity:
      - integration: ramses_cc
        domain: remote

  fields:
    command: *command_remote

    timeout:
      required: false
      default: 30
      example: 60
      selector:
        number:
          min: 30
          max: 300
          step: 5
          mode: slider


send_command:
  # Send a Remote command

  target:
    entity:
      - integration: ramses_cc
        domain: remote

  fields:
    command: *command_remote

    num_repeats:
      required: false
      default: 3
      example: 3
      selector:
        number:
          min: 1
          max: 5
          step: 1
          mode: slider

    delay_secs:
      required: false
      default: 0.05
      example: 0.05
      selector:
        number:
          min: 0.02
          max: 1.0
          step: 0.01
          mode: slider


add_command:
  # Add a command for a device. This service is used by code
  target:
    entity:
      - integration: ramses_cc
        domain: remote

  fields:
    command:
      required: true
      example: 'setpoint'
    packet_string:
      required: true
      example: '" I --- 29:123456 32:654321 --:------ 31E0 008 000046000100AA00"'


# changed entity_id (selector) to HA targets
# since HA 2024.8 Update all references to "services" to "service actions"
# see docs https://developers.home-assistant.io/docs/dev_101_services/
# If the service accepts entity IDs, target allows the user to specify entities by
# entity, device, or area. If `target` is specified, `entity_id` should not be defined
# in the `fields` map. By default, it shows only targets matching entities from the same
# domain as the service, but if further customization is required, target supports the
# entity, device, and area selectors.
# Note that Descriptions for entity_ids (now targets) were lost and have been deleted.
# (https://www.home-assistant.io/docs/blueprint/selectors/).
# Entity selector parameters will automatically be applied to device and area, and
# device selector parameters will automatically be applied to area<|MERGE_RESOLUTION|>--- conflicted
+++ resolved
@@ -30,15 +30,11 @@
 # FAN parameter service calls (HVAC devices)
 
 get_fan_param:
-<<<<<<< HEAD
-  description: "Request the current value of a specific configuration parameter (2411) from a FAN device."
-  target:
-    entity:
-      - integration: ramses_cc
-        domain: climate
-
-=======
->>>>>>> 198a4063
+  target:
+    entity:
+      - integration: ramses_cc
+        domain: climate
+
   fields:
     param_id:
       example: '"31"'
@@ -52,15 +48,11 @@
         text:
 
 set_fan_param:
-<<<<<<< HEAD
-  description: "Set the value of a specific configuration parameter (2411) on a FAN device."
-  target:
-    entity:
-      - integration: ramses_cc
-        domain: climate
-
-=======
->>>>>>> 198a4063
+  target:
+    entity:
+      - integration: ramses_cc
+        domain: climate
+
   fields:
     param_id:
       example: '"31"'
@@ -79,15 +71,11 @@
         text:
 
 update_fan_params:
-<<<<<<< HEAD
-  description: "Request all available configuration parameters (2411) from a FAN. This will update all parameter entities for the device."
-  target:
-    entity:
-      - integration: ramses_cc
-        domain: climate
-
-=======
->>>>>>> 198a4063
+  target:
+    entity:
+      - integration: ramses_cc
+        domain: climate
+
   fields:
     from_id:
       example: '"18:123456"'
