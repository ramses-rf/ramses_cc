--- conflicted
+++ resolved
@@ -130,7 +130,6 @@
 async def async_setup_entry(
     hass: HomeAssistant, entry: ConfigEntry, async_add_entities: AddEntitiesCallback
 ) -> None:
-<<<<<<< HEAD
     """Set up the sensor platform."""
     broker: RamsesBroker = hass.data[DOMAIN][entry.entry_id]
     platform = entity_platform.async_get_current_platform()
@@ -150,43 +149,12 @@
             (description.entity_class or RamsesSensor)(broker, device, description)
             for device in devices
             for description in SENSOR_DESCRIPTIONS
-            if isinstance(device, description.rf_class)
+            if isinstance(device, description.ramses_class)
             and hasattr(device, description.attr)
         ]
         async_add_entities(entities)
 
     broker.async_register_platform(platform, add_devices)
-=======
-    """Create sensors for CH/DHW (heat) & HVAC."""
-
-    if discovery_info is None:
-        return
-
-    broker: RamsesBroker = hass.data[DOMAIN][BROKER]
-
-    if not broker._services.get(PLATFORM):
-        broker._services[PLATFORM] = True
-
-        platform = entity_platform.async_get_current_platform()
-
-        platform.async_register_entity_service(
-            SVC_PUT_CO2_LEVEL, SVC_PUT_CO2_LEVEL_SCHEMA, "async_put_co2_level"
-        )
-        platform.async_register_entity_service(
-            SVC_PUT_INDOOR_HUMIDITY,
-            SVC_PUT_INDOOR_HUMIDITY_SCHEMA,
-            "async_put_indoor_humidity",
-        )
-
-    entities = [
-        description.entity_class(broker, device, description)
-        for device in discovery_info["devices"]
-        for description in SENSOR_DESCRIPTIONS
-        if isinstance(device, description.ramses_class)
-        and hasattr(device, description.attr)
-    ]
-    async_add_entities(entities)
->>>>>>> d4379f57
 
 
 class RamsesSensor(RamsesEntity, SensorEntity):
@@ -229,23 +197,8 @@
             return self.entity_description.icon_off
         return super().icon
 
-<<<<<<< HEAD
-    async def async_put_co2_level(self, co2_level: int = None) -> None:
-=======
-    # TODO: Remove this when we have config entries and devices.
-    @property
-    def name(self) -> str:
-        """Return name temporarily prefixed with device name/id."""
-        prefix = (
-            self._device.name
-            if hasattr(self._device, "name") and self._device.name
-            else self._device.id
-        )
-        return f"{prefix} {super().name}"
-
     # FIXME: will need refactoring (move to device)
     async def async_put_co2_level(self, co2_level: int) -> None:
->>>>>>> d4379f57
         """Set the CO2 level."""
         if not isinstance(self._device, CarbonDioxide):
             raise TypeError(
