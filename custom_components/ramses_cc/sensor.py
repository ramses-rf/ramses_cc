--- conflicted
+++ resolved
@@ -105,26 +105,15 @@
     @callback
     def add_devices(devices: list[RamsesRFEntity]) -> None:
         entities = [
-            (description.entity_class or RamsesSensor)(broker, device, description)
+            description.ramses_cc_class(broker, device, description)
             for device in devices
             for description in SENSOR_DESCRIPTIONS
-            if isinstance(device, description.ramses_class)
-            and hasattr(device, description.attr)
+            if isinstance(device, description.ramses_rf_class)
+            and hasattr(device, description.ramses_rf_attr)
         ]
         async_add_entities(entities)
 
-<<<<<<< HEAD
     broker.async_register_platform(platform, add_devices)
-=======
-    entities = [
-        description.ramses_cc_class(broker, device, description)
-        for device in discovery_info["devices"]
-        for description in SENSOR_DESCRIPTIONS
-        if isinstance(device, description.ramses_rf_class)
-        and hasattr(device, description.ramses_rf_attr)
-    ]
-    async_add_entities(entities)
->>>>>>> a4714409
 
 
 class RamsesSensor(RamsesEntity, SensorEntity):
