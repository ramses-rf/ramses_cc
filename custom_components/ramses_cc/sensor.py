--- conflicted
+++ resolved
@@ -225,45 +225,6 @@
         return attrs
 
 
-<<<<<<< HEAD
-=======
-class RamsesFaultLog(RamsesDeviceBase):
-    """Representation of a system's fault log."""
-
-    # DEVICE_CLASS = DEVICE_CLASS_PROBLEM
-    DEVICE_UNITS = "entries"
-
-    def __init__(self, broker: RamsesBroker, device) -> None:
-        """Initialize the sensor."""
-        super().__init__(broker, device, None, None)  # TODO
-
-        self._fault_log = None
-
-    @property
-    def available(self) -> bool:
-        """Return True if entity is available."""
-        return self._device._fault_log._fault_log_done
-
-    @property
-    def native_value(self) -> int:
-        """Return the number of issues."""
-        return len(self._fault_log)
-
-    @property
-    def extra_state_attributes(self) -> dict[str, Any]:
-        """Return the device state attributes."""
-        return {
-            **super().extra_state_attributes,
-            "fault_log": self._device._fault_log,
-        }
-
-    async def async_update(self) -> None:
-        """Process the sensor's state data."""
-        # self._fault_log = self._device.fault_log()  # TODO: needs sorting out
-        pass
-
-
->>>>>>> 3aa5f06a
 DEVICE_CLASS = "device_class"  # _attr_device_class
 DEVICE_UNITS = "device_units"  # _attr_native_unit_of_measurement
 ENTITY_CLASS = "entity_class"  # subclass of RamsesSensor
