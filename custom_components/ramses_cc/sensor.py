--- conflicted
+++ resolved
@@ -71,19 +71,12 @@
     UnitOfTemperature,
     UnitOfTime,
 )
-<<<<<<< HEAD
 from homeassistant.core import HomeAssistant, callback
-from homeassistant.helpers import config_validation as cv, entity_platform
-from homeassistant.helpers.entity_platform import AddEntitiesCallback
-=======
-from homeassistant.core import HomeAssistant
 from homeassistant.helpers.entity_platform import (
     AddEntitiesCallback,
     EntityPlatform,
     async_get_current_platform,
 )
-from homeassistant.helpers.typing import ConfigType, DiscoveryInfoType
->>>>>>> 9b17a4ce
 
 from . import RamsesEntity, RamsesEntityDescription
 from .broker import RamsesBroker
@@ -128,18 +121,21 @@
 async def async_setup_entry(
     hass: HomeAssistant, entry: ConfigEntry, async_add_entities: AddEntitiesCallback
 ) -> None:
-<<<<<<< HEAD
     """Set up the sensor platform."""
     broker: RamsesBroker = hass.data[DOMAIN][entry.entry_id]
-    platform = entity_platform.async_get_current_platform()
+    platform: EntityPlatform = async_get_current_platform()
 
     platform.async_register_entity_service(
-        SVC_PUT_CO2_LEVEL, SVC_PUT_CO2_LEVEL_SCHEMA, "async_put_co2_level"
+        SVC_PUT_CO2_LEVEL, SCH_PUT_CO2_LEVEL, "put_co2_level"
     )
     platform.async_register_entity_service(
-        SVC_PUT_INDOOR_HUMIDITY,
-        SVC_PUT_INDOOR_HUMIDITY_SCHEMA,
-        "async_put_indoor_humidity",
+        SVC_PUT_DHW_TEMP, SCH_PUT_DHW_TEMP, "put_dhw_temp"
+    )
+    platform.async_register_entity_service(
+        SVC_PUT_INDOOR_HUMIDITY, SCH_PUT_INDOOR_HUMIDITY, "put_humidity"
+    )
+    platform.async_register_entity_service(
+        SVC_PUT_ROOM_TEMP, SCH_PUT_ROOM_TEMP, "put_room_temp"
     )
 
     @callback
@@ -154,40 +150,6 @@
         async_add_entities(entities)
 
     broker.async_register_platform(platform, add_devices)
-=======
-    """Create sensors for CH/DHW (heat) & HVAC."""
-
-    if discovery_info is None:
-        return
-
-    broker: RamsesBroker = hass.data[DOMAIN][BROKER]
-
-    if not broker._services.get(PLATFORM):
-        broker._services[PLATFORM] = True
-        platform: EntityPlatform = async_get_current_platform()
-
-        platform.async_register_entity_service(
-            SVC_PUT_CO2_LEVEL, SCH_PUT_CO2_LEVEL, "put_co2_level"
-        )
-        platform.async_register_entity_service(
-            SVC_PUT_DHW_TEMP, SCH_PUT_DHW_TEMP, "put_dhw_temp"
-        )
-        platform.async_register_entity_service(
-            SVC_PUT_INDOOR_HUMIDITY, SCH_PUT_INDOOR_HUMIDITY, "put_humidity"
-        )
-        platform.async_register_entity_service(
-            SVC_PUT_ROOM_TEMP, SCH_PUT_ROOM_TEMP, "put_room_temp"
-        )
-
-    entities = [
-        description.entity_class(broker, device, description)
-        for device in discovery_info["devices"]
-        for description in SENSOR_DESCRIPTIONS
-        if isinstance(device, description.ramses_class)
-        and hasattr(device, description.attr)
-    ]
-    async_add_entities(entities)
->>>>>>> 9b17a4ce
 
 
 class RamsesSensor(RamsesEntity, SensorEntity):
@@ -232,36 +194,6 @@
             return self.entity_description.icon_off
         return super().icon
 
-<<<<<<< HEAD
-    # FIXME: will need refactoring (move to device)
-    async def async_put_co2_level(self, co2_level: int) -> None:
-        """Set the CO2 level."""
-        if not isinstance(self._device, CarbonDioxide):
-            raise TypeError(
-                f"Cannot set CO2 level on {self._device.__class__.__name__}"
-            )
-        self._device.co2_level = co2_level  # TODO: fixme
-
-    # FIXME: will need refactoring (move to device)
-    async def async_put_indoor_humidity(self, indoor_humidity: float) -> None:
-        """Set the indoor humidity level."""
-        if not isinstance(self._device, IndoorHumidity):
-            raise TypeError(
-                f"Cannot set indoor humidity level on {self._device.__class__.__name__}"
-            )
-        self._device.indoor_humidity = indoor_humidity / 100
-=======
-    # TODO: Remove this when we have config entries and devices.
-    @property
-    def name(self) -> str:
-        """Return name temporarily prefixed with device name/id."""
-        prefix = (
-            self._device.name
-            if hasattr(self._device, "name") and self._device.name
-            else self._device.id
-        )
-        return f"{prefix} {super().name}"
-
     def put_co2_level(self, co2_level: int) -> None:
         """Cast the CO2 level (if faked)."""
 
@@ -317,7 +249,6 @@
 
         # setter will raise an exception if device is not faked
         self._device.temperature = temperature  # would accept None
->>>>>>> 9b17a4ce
 
 
 SENSOR_DESCRIPTIONS: tuple[RamsesSensorEntityDescription, ...] = (
