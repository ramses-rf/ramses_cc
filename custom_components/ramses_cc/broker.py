--- conflicted
+++ resolved
@@ -512,13 +512,8 @@
                         "device_id": device.id,
                     }
                     try:
-<<<<<<< HEAD
                         self.get_all_fan_params(_call)
-                    except Exception as ex:
-=======
-                        self.get_all_fan_params(call)
                     except Exception as err:
->>>>>>> 48e52def
                         _LOGGER.warning(
                             "Failed to request parameters for device %s during startup: %s. "
                             "Entities will still work for received parameter updates.",
