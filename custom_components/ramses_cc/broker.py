--- conflicted
+++ resolved
@@ -970,16 +970,11 @@
         await self.client.async_send_cmd(cmd)
         async_call_later(self.hass, _CALL_LATER_DELAY, self.async_update)
 
-<<<<<<< HEAD
-    def _find_param_entity(self, device_id: str, param_id: str) -> Any | None:
-        """Find a Home Assistant parameter entity by device and parameter ID.
-=======
     # fan_param (2411) private and service methods.
     # Called from climate.py and remote.py as service @callback, or directly with dict (only)
 
     def _find_param_entity(self, device_id: str, param_id: str) -> RamsesEntity | None:
         """Find a parameter entity by device ID and parameter ID.
->>>>>>> 76d57ef8
 
         Helper Method that searches for a number entity corresponding to a specific
         parameter on a device.
@@ -1064,12 +1059,6 @@
 
         return param_id
 
-<<<<<<< HEAD
-    def _get_device_and_from_id(
-        self, call: ServiceCall | dict[str, Any]
-    ) -> tuple[str, str, str]:
-        """Determine target device and source device (from_id) for parameter ops.
-=======
     def _target_to_device_id(self, target: dict[str, Any]) -> str | None:
         """Translate HA target selectors into a RAMSES device id using registries."""
 
@@ -1191,23 +1180,15 @@
 
     def _get_device_and_from_id(self, call: dict[str, Any]) -> tuple[str, str, str]:
         """Get device_id and from_id with validation and fallback logic.
->>>>>>> 76d57ef8
 
         Resolves the source ID using fallback logic:
         1. Explicit `from_id` in call data.
         2. Bound device (e.g., Remote) if configured.
         3. Fails if neither is available.
 
-<<<<<<< HEAD
-        :param call: The service call or data dictionary.
-        :type call: ServiceCall | dict[str, Any]
-        :returns: A tuple of (original_device_id, normalized_device_id, from_id).
-                  Returns empty strings if validation fails.
-=======
         :param call: Dict containing device and parameter info
         :type call: dict[str, Any]
         :return: Tuple of (original_device_id, normalized_device_id, from_id)
->>>>>>> 76d57ef8
         :rtype: tuple[str, str, str]
         """
         data: dict[str, Any] = call
@@ -1295,19 +1276,11 @@
         :raises ValueError: If device is not found or not a FAN device
         :raises ValueError: If parameter ID is not a valid 2-digit hex value
 
-<<<<<<< HEAD
-        ..note::
-        The call data should contain:
-            - device_id (str): Target device ID (required, supports colon/underscore formats)
-            - param_id (str): Parameter ID to read (required, 2 hex digits)
-            - from_id (str, optional): Source device ID (defaults to HGI)
-=======
         The call dict should contain:
             - device_id (str): Target device ID (supports colon/underscore formats)
             - param_id (str): Parameter ID to read (2 hex digits)
         and optionally:
             - from_id (str): Source device ID (defaults to bound_REM)
->>>>>>> 76d57ef8
         """
         try:
             data = self._normalize_service_call(call)
@@ -1369,12 +1342,7 @@
         :raises ValueError: If device is not a FAN device
         :raises RuntimeError: If communication with device fails
 
-<<<<<<< HEAD
-        ..note::
-            The call data should contain:
-=======
         The call dict should contain:
->>>>>>> 76d57ef8
             - device_id (str): Target device ID (required, supports colon/underscore formats)
         and optionally:
             - from_id (str): Source device ID (defaults to Bound Rem or HGI)
@@ -1397,20 +1365,12 @@
         :raises ValueError: If device is not a FAN device
         :raises RuntimeError: If communication with device fails
 
-<<<<<<< HEAD
-        ..note::
-            This method is called by get_all_fan_params and should not be called directly.
-            The call data should contain:
-            - device_id (str): Target device ID (required, supports colon/underscore formats)
-            - from_id (str, optional): Source device ID (defaults to Bound Rem or HGI)
-=======
         The call dict should contain:
             - device_id (str): Target device ID (supports colon/underscore formats)
         and optionally:
             - from_id (str): Source device ID (defaults to Bound REM/DIS)
 
         note: This method is called by get_all_fan_params() and should not be called directly.
->>>>>>> 76d57ef8
         """
         try:
             data = self._normalize_service_call(call)
@@ -1459,21 +1419,12 @@
         :raises ValueError: If device is not found or not a FAN device
         :raises RuntimeError: If communication with device fails or times out
 
-<<<<<<< HEAD
-        ..note::
-            The call data should contain:
-            - device_id (str): Target FAN device ID (required, supports colon/underscore formats)
-            - param_id (str): Parameter ID to write (required, 2 hex digits)
-            - value: The value to set (required, type depends on parameter)
-            - from_id (str, optional): Source device ID (defaults to HGI)
-=======
         The call dict should contain:
             - device_id (str): Target device ID (supports colon/underscore formats)
             - param_id (str): Parameter ID to write (2 hex digits)
             - value (int): The value to set (type depends on parameter), -1 if not provided
         and optionally:
             - from_id (str): Source device ID (defaults to bound REM/DIS)
->>>>>>> 76d57ef8
         """
         try:
             data = self._normalize_service_call(call)
